--- conflicted
+++ resolved
@@ -104,16 +104,13 @@
             'last_updated',
         ]
 
-<<<<<<< HEAD
-    @extend_schema_field(OpenApiTypes.STR)
-=======
     def validate_type(self, value):
         if self.instance and self.instance.type != value:
             raise serializers.ValidationError('Changing the type of custom fields is not supported.')
 
         return value
 
->>>>>>> c1c98f98
+    @extend_schema_field(OpenApiTypes.STR)
     def get_data_type(self, obj):
         types = CustomFieldTypeChoices
         if obj.type == types.TYPE_INTEGER:
