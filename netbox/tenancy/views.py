--- conflicted
+++ resolved
@@ -2,13 +2,8 @@
 from django.shortcuts import get_object_or_404
 
 from circuits.models import Circuit
-<<<<<<< HEAD
 from dcim.models import Cable, Device, Location, Rack, RackReservation, Site, VirtualDeviceContext
-from ipam.models import Aggregate, IPAddress, IPRange, Prefix, VLAN, VRF, ASN
-=======
-from dcim.models import Cable, Device, Location, Rack, RackReservation, Site
-from ipam.models import Aggregate, IPAddress, IPRange, L2VPN, Prefix, VLAN, VRF, ASN
->>>>>>> e40e2550
+from ipam.models import Aggregate, ASN, IPAddress, IPRange, L2VPN, Prefix, VLAN, VRF
 from netbox.views import generic
 from utilities.utils import count_related
 from utilities.views import register_model_view
