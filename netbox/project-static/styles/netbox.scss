// Netbox-specific Styles and Overrides.

@use 'sass:map';
<<<<<<< HEAD
@import './sidenav.scss';

:root {
  --nbx-sidebar-bg: #{$gray-200};
  --nbx-sidebar-scroll: #{$gray-500};
  --nbx-sidebar-link-color: #{$gray-800};
  --nbx-sidebar-link-hover-bg: #{$blue-100};
  --nbx-sidebar-title-color: #{$text-muted};
  --nbx-sidebar-shadow: inset 0px -25px 20px -25px rgba(0, 0, 0, 0.25);
  --nbx-breadcrumb-bg: #{$light};
  --nbx-body-bg: #{$white};
  --nbx-body-color: #{$gray-800};
  --nbx-pre-bg: #{$gray-100};
  --nbx-pre-border-color: #{$gray-600};
  --nbx-change-added: #{rgba($green, 0.4)};
  --nbx-change-removed: #{rgba($red, 0.4)};
  --nbx-cable-node-bg: #{$gray-100};
  --nbx-cable-node-border-color: #{$gray-200};
  --nbx-cable-termination-bg: #{$gray-200};
  --nbx-cable-termination-border-color: #{$gray-300};
  --nbx-search-filter-border-left-color: #{$gray-300};
  --nbx-color-mode-toggle-color: #{$primary};
  --nbx-sidenav-pin-color: #{$orange};
  --nbx-sidenav-parent-color: #{$gray-900};

  &[data-netbox-color-mode='dark'] {
    --nbx-sidebar-bg: #{$gray-900};
    --nbx-sidebar-scroll: #{$gray-700};
    --nbx-sidebar-link-color: #{$gray-100};
    --nbx-sidebar-link-hover-bg: #{rgba($blue-300, 0.15)};
    --nbx-sidebar-title-color: #{$gray-600};
    --nbx-sidebar-shadow: inset 0px -25px 20px -25px rgba(255, 255, 255, 0.05);
    --nbx-breadcrumb-bg: #{$gray-800};
    --nbx-body-bg: #{$darker};
    --nbx-body-color: #{$gray-100};
    --nbx-pre-bg: #{$gray-700};
    --nbx-pre-border-color: #{$gray-600};
    --nbx-change-added: #{rgba($green-300, 0.4)};
    --nbx-change-removed: #{rgba($red-300, 0.4)};
    --nbx-cable-node-bg: #{$gray-700};
    --nbx-cable-node-border-color: #{$gray-600};
    --nbx-cable-termination-bg: #{$gray-800};
    --nbx-cable-termination-border-color: #{$gray-700};
    --nbx-search-filter-border-left-color: #{$gray-600};
    --nbx-color-mode-toggle-color: #{$yellow-300};
    --nbx-sidenav-pin-color: #{$yellow};
    --nbx-sidenav-parent-color: #{$gray-100};
  }
}

* {
  transition: background-color, color 0.1s ease-in-out;
}

.mw-25 {
  max-width: 25% !important;
}

.mw-33 {
  max-width: 33.33% !important;
}

.mw-50 {
  max-width: 50% !important;
}

.mw-66 {
  max-width: 66.66% !important;
}

.mw-75 {
  max-width: 75% !important;
}

.text-xs {
  font-size: $font-size-xs;
  line-height: $line-height-sm;
}

.opacity-0 {
  opacity: 0 !important;
}
.opacity-25 {
  opacity: 0.25 !important;
}
.opacity-50 {
  opacity: 0.5 !important;
}
.opacity-75 {
  opacity: 0.75 !important;
}
.opacity-100 {
  opacity: 1 !important;
}

// Force <small/> elements to make text smaller.
small {
  font-size: smaller !important;
}

// Automatically space out adjacent columns.
.col:not(:last-child):not(:only-child) {
  margin-bottom: $spacer;
}

// Ensure elements with data-href set show the correct cursor.
// data-href is set on non non-anchor elements that need to redirect the user to a URL when
// clicked, but where an anchor element does not suffice or is not supported.
*[data-href] {
  cursor: pointer;
}
=======
@import './sidenav';
@import './overrides';
@import './utilities';
@import './variables';
>>>>>>> 1de46f59

@each $color, $value in $theme-colors {
  // Override CSS values on each theme color.

  // Use Bootstrap's method of coloring alert links to appropriately color close buttons within
  // another colored element.
  // See: https://github.com/twbs/bootstrap/blob/2bdbb42dcf6bfb99b5e9e5444d9e64589eb8c08f/scss/_alert.scss#L50-L52
  // See: https://github.com/twbs/bootstrap/blob/2bdbb42dcf6bfb99b5e9e5444d9e64589eb8c08f/scss/_close.scss#L12
  $shifted-bg: shift-color($value, $alert-bg-scale);
  $shifted-color: shift-color($value, $alert-color-scale);

  @if (contrast-ratio($shifted-bg, $shifted-color) < $min-contrast-ratio) {
    $shifted-color: mix($value, color-contrast($shifted-bg), abs($alert-color-scale));
  }

  $btn-close-bg: url("data:image/svg+xml,<svg xmlns='http://www.w3.org/2000/svg' viewBox='0 0 16 16' fill='#{$shifted-color}'><path d='M.293.293a1 1 0 011.414 0L8 6.586 14.293.293a1 1 0 111.414 1.414L9.414 8l6.293 6.293a1 1 0 01-1.414 1.414L8 9.414l-6.293 6.293a1 1 0 01-1.414-1.414L6.586 8 .293 1.707a1 1 0 010-1.414z'/></svg>");
  .bg-#{$color} button.btn-close {
    background: transparent escape-svg($btn-close-bg) center / $btn-close-width auto no-repeat;
  }

  .btn.btn-ghost-#{$color} {
    color: $value;
    &:hover {
      background-color: rgba($value, 0.12);
    }
  }

  // Use Bootstrap's method of coloring the .alert-link class automatically.
  // See: https://github.com/twbs/bootstrap/blob/2bdbb42dcf6bfb99b5e9e5444d9e64589eb8c08f/scss/_alert.scss#L50-L52

  .alert.alert-#{$color},
  .table-#{$color} {
    // Exclude buttons.
    a:not(.btn) {
      font-weight: $font-weight-bold;
      color: $shifted-color;
    }
    // Apply a border to buttons contained within colored elements, if they're not already a
    // bordered button class.
    .btn:not([class*='btn-outline']) {
      border-color: $gray-700;
    }
  }

  // Toasts required a slightly different approach because the background color isn't "shifted",
  // it's the direct theme color.
  .toast.bg-#{$color} {
    $shifted-color: shift-color($value, $alert-color-scale);

    @if (contrast-ratio($value, $shifted-color) < $min-contrast-ratio) {
      $shifted-color: mix($value, color-contrast($value), abs($alert-color-scale));
    }
    a:not(.btn) {
      font-weight: $font-weight-bold;
      color: $shifted-color;
    }
  }

  // Use proper contrasting color foreground color for special components.
  .badge,
  .toast,
  .toast-header,
  .progress-bar {
    &.bg-#{$color} {
      color: color-contrast($value);
    }
  }

  // Use proper foreground color in the alert body. Note: this is applied to p, & small because
  // we *don't* want to override the h1-h6 colors for alerts, since those are set to a color
  // similar to the alert color.
  .alert.alert-#{$color} {
    p,
    small {
      color: color-contrast($value);
    }
  }
}

// Ensure progress bars (utilization graph) in tables aren't too narrow to display the percentage.
table td > .progress {
  min-width: 6rem;
}

// Automatically space out adjacent columns.
.col:not(:last-child):not(:only-child) {
  margin-bottom: $spacer;
}

.nav-mobile {
  display: none;
  flex-direction: column;
  align-items: center;
  justify-content: space-between;
  width: 100%;

  @include media-breakpoint-down(lg) {
    display: flex;
  }

  .nav-mobile-top {
    display: flex;
    align-items: center;
    justify-content: space-between;
    width: 100%;
  }
}

.search-container {
  display: flex;
  width: 100%;

  @include media-breakpoint-down(lg) {
    display: none;
  }
}

.card > .table.table-flush {
  margin-bottom: 0;
  overflow: hidden;
  border-bottom-right-radius: $card-border-radius;
  border-bottom-left-radius: $card-border-radius;

  thead th[scope='col'] {
    padding-top: map.get($spacers, 3);
    padding-bottom: map.get($spacers, 3);
    text-transform: uppercase;
    vertical-align: middle;
    background-color: $table-flush-header-bg;
    border-top: 1px solid $card-border-color;
    border-bottom-color: $card-border-color;
  }

  th,
  td {
    padding-right: map.get($spacers, 4) !important;
    padding-left: map.get($spacers, 4) !important;
    border-right: 0;
    border-left: 0;
  }
  tr[class] {
    border-color: $card-border-color !important;
    &:last-of-type {
      border-bottom-color: transparent !important;
      border-bottom-right-radius: $card-border-radius;
      border-bottom-left-radius: $card-border-radius;
    }
  }
}

// Primarily used for the new release notification, but could be used for other alerts as needed.
// Wrap any alerts in .header-alert-container to ensure the layout is consistent.
.header-alert-container {
  // Center-align the alert(s).
  display: flex;
  align-items: center;
  justify-content: center;
  // Apply the same spacing that's applied to the #content div's first child (.px-3).
  padding: 0 $spacer;

  // By default, alerts inside .header-alert-container should take up the full width.
  .alert {
    width: 100%;

    // Adjust the max-width for larger screens so there's not a big ugly blue blob taking up the
    // entire screen.
    @include media-breakpoint-up(md) {
      max-width: 75%;
    }
    @include media-breakpoint-up(lg) {
      max-width: 50%;
    }
  }
}

span.profile-button .dropdown-menu {
  right: 0;
  left: auto;
  display: block !important;
  margin-top: 0.5rem;
  box-shadow: $box-shadow;
  transition: opacity 0.2s ease-in-out;

  &:not(.show) {
    pointer-events: none;
    opacity: 0;
  }
  &.show {
    pointer-events: auto;
    opacity: 1;
  }
}

div#advanced-search-content {
  &.collapsing {
    transition: height 0.1s ease-in-out;
  }
  div.card div.card-body div.col:not(:last-child) {
    margin-right: 1rem;
  }
}

table {
  a {
    text-decoration: none;
    &:hover {
      text-decoration: underline;
    }
  }
  &.table > :not(caption) > * > * {
    padding-right: $table-cell-padding-x-sm !important;
    padding-left: $table-cell-padding-x-sm !important;
  }
  td,
  th {
    font-size: $font-size-sm;
    line-height: $line-height-sm;
    vertical-align: middle;
    &.min-width {
      width: 1%;
    }
    .form-check-input {
      // Ensure checkboxes aren't too small inside object tables.
      margin-top: 0.125em;
      font-size: $font-size-base;
    }

    .btn-sm {
      line-height: $line-height-xs;
    }

    p {
      // Remove spacing from paragraph elements within tables.
      margin-bottom: 0;
    }
  }

  &.object-list {
    th {
      font-size: $font-size-xs;
      line-height: $line-height-xs;
      vertical-align: bottom;
    }
  }

  &.attr-table {
    th {
      width: 25%;
    }
  }
}

div.title-container {
  display: flex;
  flex-wrap: wrap;
  justify-content: space-between;

  #content-title {
    display: flex;
    flex: 1 0 auto;
    flex-direction: column;
    padding-bottom: map.get($spacers, 2);
  }
}

nav.search {
  // Don't overtake dropdowns
  z-index: 999;
<<<<<<< HEAD
  justify-content: center;
=======
  background-color: var(--nbx-body-bg);

>>>>>>> 1de46f59
  form button.dropdown-toggle {
    font-weight: $input-group-addon-font-weight;
    line-height: $input-line-height;
    color: $input-group-addon-color;
    background-color: $input-group-addon-bg;
    border: $input-border-width solid $input-group-addon-border-color;
    border-color: $input-border-color;
    @include border-radius($input-border-radius);
    border-left: 1px solid var(--nbx-search-filter-border-left-color);

    &:focus {
      box-shadow: unset !important;
    }
  }
}

main.layout {
  display: flex;
  flex-wrap: nowrap;
  height: 100vh;
  height: -webkit-fill-available;
  max-height: 100vh;
  overflow-x: auto;
  overflow-y: hidden;
}

main.login-container {
  display: flex;
  flex-direction: column;
  align-items: center;
  justify-content: center;
  width: 100%;
  max-width: 100vw;
  height: calc(100vh - 4rem);
  padding-top: 40px;
  padding-bottom: 40px;

  + footer.footer button.color-mode-toggle {
    color: var(--nbx-color-mode-toggle-color);
  }
}

.footer {
  padding-top: map.get($spacers, 4);
  padding-right: 0;
  padding-bottom: map.get($spacers, 3);
  padding-left: 0;

  @include media-breakpoint-down(md) {
    // Pad the bottom of the footer on mobile devices to account for mobile browser controls.
    margin-bottom: 8rem;
  }
}

footer.login-footer {
  height: 4rem;
  margin-top: auto;

  .container-fluid {
    display: flex;
    justify-content: flex-end;
    padding: $container-padding-x $grid-gutter-width;
  }
}

h1.accordion-item-title,
h2.accordion-item-title,
h3.accordion-item-title,
h4.accordion-item-title,
h5.accordion-item-title,
h6.accordion-item-title {
  padding: 0.25rem 0.5rem;
  font-size: $font-size-sm;
  font-weight: $font-weight-bold;
  color: var(--nbx-sidebar-title-color);
  text-transform: uppercase;
}

.form-login {
  width: 100%;
  max-width: 330px;
  padding: 15px;

  input:focus {
    z-index: 1;
  }

  input[type='text'] {
    margin-bottom: -1px;
    border-bottom-right-radius: 0;
    border-bottom-left-radius: 0;
  }
  input[type='password'] {
    margin-bottom: 10px;
    border-top-left-radius: 0;
    border-top-right-radius: 0;
  }

  .form-control {
    position: relative;
    box-sizing: border-box;
    height: auto;
    padding: 10px;
    font-size: 16px;
  }
}

.navbar-brand {
  padding-top: 0.75rem;
  padding-bottom: 0.75rem;
  font-size: 1rem;
}

nav.nav.nav-pills {
  .nav-item.nav-link {
    padding: 0.25rem 0.5rem;
    font-size: $font-size-sm;
    border-radius: $border-radius;

    &:hover {
      color: $accordion-button-active-color;
      background-color: $accordion-button-active-bg;
    }
  }
}

// Ensure the content container is full-height, and that the content block is also full height so
// that the footer is always at the bottom.
div.content-container {
  position: relative;
  display: flex;
  flex-direction: column;
  width: calc(100% - 4.5rem);
  min-height: 100vh;
  overflow-x: hidden;
  overflow-y: auto;

  @include media-breakpoint-down(lg) {
    width: 100%;
  }

  div.content {
    flex: 1;
  }
}

// Prevent scrolling of body content when nav menu is open on mobile.
.sidebar.collapse.show ~ .content-container > .content {
  @media (max-width: map.get($grid-breakpoints, 'md')) {
    position: fixed;
    top: 0;
    left: 0;
    overflow-y: hidden;
  }
}

.tooltip {
  pointer-events: none;
}

.search-obj-selector {
  @include media-breakpoint-down(lg) {
    // Limit the height and enable scrolling on mobile devices.
    max-height: 75vh;
    overflow-y: auto;
  }

  .dropdown-item,
  .dropdown-header {
    font-size: $font-size-sm;
  }

  .dropdown-header {
    text-transform: uppercase;
  }
}

span.color-label {
  display: block;
  width: 5rem;
  height: 1rem;
  padding: $badge-padding-y $badge-padding-x;
  border: 1px solid #303030;
  border-radius: $border-radius;
  box-shadow: $box-shadow-sm;
}

.btn {
  white-space: nowrap;
}

.card {
  box-shadow: $box-shadow-sm;

  .card-header {
    padding: $card-cap-padding-x;
    color: $body-color;
    border-bottom: none;
  }

  .card-header + .card-body {
    padding-top: 0;
  }

  .card-body.small .form-control,
  .card-body.small .form-select {
    font-size: $input-font-size-sm;
  }
}

.form-floating {
  position: relative;

  > .input-group > .form-control,
  > .input-group > .form-select {
    height: $form-floating-height;
    padding: $form-floating-padding-y $form-floating-padding-x;
  }

  > .input-group > label {
    position: absolute;
    top: 0;
    left: 0;
    height: 100%; // allow textareas
    padding: $form-floating-padding-y $form-floating-padding-x;
    pointer-events: none;
    border: $input-border-width solid transparent; // Required for aligning label's text with the input as it affects inner box model
    transform-origin: 0 0;
    @include transition($form-floating-transition);
  }

  > .input-group > .form-control {
    &::placeholder {
      color: transparent;
    }

    &:focus,
    &:not(:placeholder-shown) {
      padding-top: $form-floating-input-padding-t;
      padding-bottom: $form-floating-input-padding-b;
    }
    // Duplicated because `:-webkit-autofill` invalidates other selectors when grouped
    &:-webkit-autofill {
      padding-top: $form-floating-input-padding-t;
      padding-bottom: $form-floating-input-padding-b;
    }
  }

  > .input-group > .form-select,
  > .choices > .choices__inner,
  > .ss-main span.placeholder, // SlimSelect Single
  > .ss-main div.ss-values // SlimSelect Multiple
  {
    padding-top: $form-floating-input-padding-t;
    padding-bottom: $form-floating-input-padding-b;
  }

  > .input-group > .form-control:focus,
  > .input-group > .form-control:not(:placeholder-shown),
  > .input-group > .form-select,
  > .choices,
  > .ss-main {
    ~ label {
      opacity: $form-floating-label-opacity;
      transform: $form-floating-label-transform;
      z-index: 4;
    }
  }
  // Duplicated because `:-webkit-autofill` invalidates other selectors when grouped
  > .input-group > .form-control:-webkit-autofill {
    ~ label {
      z-index: 4;
      opacity: $form-floating-label-opacity;
      transform: $form-floating-label-transform;
    }
  }
}

textarea.form-control[rows='10'] {
  height: 18rem;
}

textarea#id_local_context_data,
textarea.markdown,
textarea#id_public_key,
textarea.form-control[name='csv'],
textarea.form-control[name='data'] {
  font-family: $font-family-monospace;
}

.card:not(:only-of-type) {
  margin-bottom: $spacer;
}

.stat-btn {
  min-width: $spacer * 3;
}

nav.breadcrumb-container {
  width: fit-content;
  padding: $badge-padding-y $badge-padding-x;
  font-size: $font-size-sm;

  ol.breadcrumb {
    margin-bottom: 0;
    li.breadcrumb-item > a {
      text-decoration: none;
    }
    li.breadcrumb-item > a:hover {
      text-decoration: underline;
    }
  }
}

div.paginator > form > div.input-group {
  width: fit-content;
}

div.field-group:not(:first-of-type) {
  margin-top: $spacer * 3;

  h1,
  h2,
  h3,
  h4,
  h5,
  h6 {
    margin-bottom: $spacer;
  }
}

label.required {
  font-weight: $font-weight-bold;

  &:after {
    position: absolute;
    display: inline-block;
    margin: 0 0 0 2px;
    font-family: 'Material Design Icons';
    font-size: 8px;
    font-style: normal;
    font-weight: $font-weight-medium;
    text-decoration: none;
    content: '\f06C4';
  }
}

// Applied to containing element around table bulk-action buttons (bulk-edit, bulk-disconnect
// bulk-delete, etc). Each usage of .bulk-buttons needs to have groups of buttons wrapped with
// .bulk-button-group so that proper spacing is applied (even if there is only one group).
div.bulk-buttons {
  display: flex;
  justify-content: space-between;
  margin: $spacer / 2 0;

  // Each group of buttons needs to be contained separately for alignment purposes. This way, you
  // can put some buttons in a group that aligns left, and other buttons in a group that aligns
  // right.
  > div.bulk-button-group {
    display: flex;
    flex-wrap: wrap;

    &:first-of-type:not(:last-of-type) {
      // If there are multiple bulk button groups and this is the first, the first button in the
      // group should *not* have left spacing applied, so the button group aligns with the rest
      // of the page elements.
      > *:first-child {
        margin-left: 0;
      }
    }

    &:last-of-type:not(:first-of-type) {
      // If there are multiple bulk button groups and this is the last, the last button in the
      // group should *not* have right spacing applied, so the button group aligns with the rest
      // of the page elements.
      > *:last-child {
        margin-right: 0;
      }
    }

    // However, the rest of the buttons should have spacing applied in all directions.
    > * {
      margin: $spacer / 4;
    }
  }
}

table tbody {
  @each $color, $value in $theme-colors {
    tr.#{$color} {
      background-color: rgba($value, 0.15);
      border-color: $gray-500;
    }
  }
}

pre.change-data {
  padding-right: 0;
  padding-left: 0;

  > span {
    display: block;
    padding-right: $spacer;
    padding-left: $spacer;

    &.added {
      background-color: var(--nbx-change-added);
    }

    &.removed {
      background-color: var(--nbx-change-removed);
    }
  }
}

pre.change-diff {
  border-color: transparent;

  &.change-removed {
    background-color: var(--nbx-change-removed);
  }

  &.change-added {
    background-color: var(--nbx-change-added);
  }
}

div.card-overlay {
  position: absolute;
  display: flex;
  align-items: center;
  justify-content: center;
  width: 100%;
  height: 100%;
  background-color: rgba($white, 0.75);
  border-radius: $border-radius;

  > div.spinner-border {
    width: 6rem;
    height: 6rem;
    color: $secondary;
  }
}

div.card > div.card-header > div.table-controls {
  display: flex;
  align-items: center;
  width: 100%;
  max-width: 25%;

  .form-switch.form-check-inline {
    flex: 1 0 auto;
    font-size: $font-size-sm;
  }
}

// Right-align the paginator element.
.paginator {
  display: flex;
  flex-direction: column;
  align-items: flex-end;
  padding: $spacer 0;
}

// Tabbed content
.nav-tabs {
  .nav-link {
    &:hover {
      // Don't show a bottom-border on a hovered nav link because it overlaps with the .nav-tab border.
      border-bottom-color: transparent;
    }
    &.active {
      // Set the background-color of an active tab to the same color as the .tab-content
      // background-color so it visually indicates which tab is open.
      background-color: $tab-content-bg;
      border-bottom-color: $tab-content-bg;
      // Move the active tab down 1px to overtake the .nav-tabs element's border, but only for that
      // tab. This is an ugly hack, but it works.
      transform: translateY(1px);
    }
  }
}

.tab-content {
  display: flex;
  flex-direction: column;
  padding: $spacer;
  background-color: $tab-content-bg;
  border-bottom: 1px solid $nav-tabs-border-color;
}

#django-messages {
  position: fixed;
  right: $spacer;
  bottom: 0;
  margin: $spacer;
}

// Page-specific styles.
html {
  // Shade the home page content background-color.
  &[data-netbox-path='/'] {
    .content-container,
    .search {
      background-color: $gray-100 !important;
    }
    &[data-netbox-color-mode='dark'] {
      .content-container,
      .search {
        background-color: $darkest !important;
      }
    }
  }

  // Don't show the django-messages toasts on the login screen in favor of the alert component.
  &[data-netbox-path*='/login'] {
    #django-messages {
      display: none;
    }
  }
}<|MERGE_RESOLUTION|>--- conflicted
+++ resolved
@@ -1,124 +1,10 @@
 // Netbox-specific Styles and Overrides.
 
 @use 'sass:map';
-<<<<<<< HEAD
-@import './sidenav.scss';
-
-:root {
-  --nbx-sidebar-bg: #{$gray-200};
-  --nbx-sidebar-scroll: #{$gray-500};
-  --nbx-sidebar-link-color: #{$gray-800};
-  --nbx-sidebar-link-hover-bg: #{$blue-100};
-  --nbx-sidebar-title-color: #{$text-muted};
-  --nbx-sidebar-shadow: inset 0px -25px 20px -25px rgba(0, 0, 0, 0.25);
-  --nbx-breadcrumb-bg: #{$light};
-  --nbx-body-bg: #{$white};
-  --nbx-body-color: #{$gray-800};
-  --nbx-pre-bg: #{$gray-100};
-  --nbx-pre-border-color: #{$gray-600};
-  --nbx-change-added: #{rgba($green, 0.4)};
-  --nbx-change-removed: #{rgba($red, 0.4)};
-  --nbx-cable-node-bg: #{$gray-100};
-  --nbx-cable-node-border-color: #{$gray-200};
-  --nbx-cable-termination-bg: #{$gray-200};
-  --nbx-cable-termination-border-color: #{$gray-300};
-  --nbx-search-filter-border-left-color: #{$gray-300};
-  --nbx-color-mode-toggle-color: #{$primary};
-  --nbx-sidenav-pin-color: #{$orange};
-  --nbx-sidenav-parent-color: #{$gray-900};
-
-  &[data-netbox-color-mode='dark'] {
-    --nbx-sidebar-bg: #{$gray-900};
-    --nbx-sidebar-scroll: #{$gray-700};
-    --nbx-sidebar-link-color: #{$gray-100};
-    --nbx-sidebar-link-hover-bg: #{rgba($blue-300, 0.15)};
-    --nbx-sidebar-title-color: #{$gray-600};
-    --nbx-sidebar-shadow: inset 0px -25px 20px -25px rgba(255, 255, 255, 0.05);
-    --nbx-breadcrumb-bg: #{$gray-800};
-    --nbx-body-bg: #{$darker};
-    --nbx-body-color: #{$gray-100};
-    --nbx-pre-bg: #{$gray-700};
-    --nbx-pre-border-color: #{$gray-600};
-    --nbx-change-added: #{rgba($green-300, 0.4)};
-    --nbx-change-removed: #{rgba($red-300, 0.4)};
-    --nbx-cable-node-bg: #{$gray-700};
-    --nbx-cable-node-border-color: #{$gray-600};
-    --nbx-cable-termination-bg: #{$gray-800};
-    --nbx-cable-termination-border-color: #{$gray-700};
-    --nbx-search-filter-border-left-color: #{$gray-600};
-    --nbx-color-mode-toggle-color: #{$yellow-300};
-    --nbx-sidenav-pin-color: #{$yellow};
-    --nbx-sidenav-parent-color: #{$gray-100};
-  }
-}
-
-* {
-  transition: background-color, color 0.1s ease-in-out;
-}
-
-.mw-25 {
-  max-width: 25% !important;
-}
-
-.mw-33 {
-  max-width: 33.33% !important;
-}
-
-.mw-50 {
-  max-width: 50% !important;
-}
-
-.mw-66 {
-  max-width: 66.66% !important;
-}
-
-.mw-75 {
-  max-width: 75% !important;
-}
-
-.text-xs {
-  font-size: $font-size-xs;
-  line-height: $line-height-sm;
-}
-
-.opacity-0 {
-  opacity: 0 !important;
-}
-.opacity-25 {
-  opacity: 0.25 !important;
-}
-.opacity-50 {
-  opacity: 0.5 !important;
-}
-.opacity-75 {
-  opacity: 0.75 !important;
-}
-.opacity-100 {
-  opacity: 1 !important;
-}
-
-// Force <small/> elements to make text smaller.
-small {
-  font-size: smaller !important;
-}
-
-// Automatically space out adjacent columns.
-.col:not(:last-child):not(:only-child) {
-  margin-bottom: $spacer;
-}
-
-// Ensure elements with data-href set show the correct cursor.
-// data-href is set on non non-anchor elements that need to redirect the user to a URL when
-// clicked, but where an anchor element does not suffice or is not supported.
-*[data-href] {
-  cursor: pointer;
-}
-=======
 @import './sidenav';
 @import './overrides';
 @import './utilities';
 @import './variables';
->>>>>>> 1de46f59
 
 @each $color, $value in $theme-colors {
   // Override CSS values on each theme color.
@@ -312,13 +198,8 @@
   }
 }
 
-div#advanced-search-content {
-  &.collapsing {
-    transition: height 0.1s ease-in-out;
-  }
-  div.card div.card-body div.col:not(:last-child) {
-    margin-right: 1rem;
-  }
+div#advanced-search-content div.card div.card-body div.col:not(:last-child) {
+  margin-right: 1rem;
 }
 
 table {
@@ -387,12 +268,9 @@
 nav.search {
   // Don't overtake dropdowns
   z-index: 999;
-<<<<<<< HEAD
   justify-content: center;
-=======
   background-color: var(--nbx-body-bg);
 
->>>>>>> 1de46f59
   form button.dropdown-toggle {
     font-weight: $input-group-addon-font-weight;
     line-height: $input-line-height;
