<<<<<<< HEAD
import decimal
from collections import OrderedDict

=======
>>>>>>> ff3fcb81
import yaml
from django.contrib.contenttypes.fields import GenericRelation
from django.core.exceptions import ValidationError
from django.core.validators import MaxValueValidator, MinValueValidator
from django.db import models
from django.db.models import F, ProtectedError
from django.urls import reverse
from django.utils.safestring import mark_safe

from dcim.choices import *
from dcim.constants import *
from extras.models import ConfigContextModel
from extras.querysets import ConfigContextModelQuerySet
from netbox.config import ConfigItem
from netbox.models import OrganizationalModel, NetBoxModel
from utilities.choices import ColorChoices
from utilities.fields import ColorField, NaturalOrderingField
from .device_components import *


__all__ = (
    'Device',
    'DeviceRole',
    'DeviceType',
    'Manufacturer',
    'Module',
    'ModuleType',
    'Platform',
    'VirtualChassis',
)


#
# Device Types
#

class Manufacturer(OrganizationalModel):
    """
    A Manufacturer represents a company which produces hardware devices; for example, Juniper or Dell.
    """
    name = models.CharField(
        max_length=100,
        unique=True
    )
    slug = models.SlugField(
        max_length=100,
        unique=True
    )
    description = models.CharField(
        max_length=200,
        blank=True
    )

    # Generic relations
    contacts = GenericRelation(
        to='tenancy.ContactAssignment'
    )

    class Meta:
        ordering = ['name']

    def __str__(self):
        return self.name

    def get_absolute_url(self):
        return reverse('dcim:manufacturer', args=[self.pk])


class DeviceType(NetBoxModel):
    """
    A DeviceType represents a particular make (Manufacturer) and model of device. It specifies rack height and depth, as
    well as high-level functional role(s).

    Each DeviceType can have an arbitrary number of component templates assigned to it, which define console, power, and
    interface objects. For example, a Juniper EX4300-48T DeviceType would have:

      * 1 ConsolePortTemplate
      * 2 PowerPortTemplates
      * 48 InterfaceTemplates

    When a new Device of this type is created, the appropriate console, power, and interface objects (as defined by the
    DeviceType) are automatically created as well.
    """
    manufacturer = models.ForeignKey(
        to='dcim.Manufacturer',
        on_delete=models.PROTECT,
        related_name='device_types'
    )
    model = models.CharField(
        max_length=100
    )
    slug = models.SlugField(
        max_length=100
    )
    part_number = models.CharField(
        max_length=50,
        blank=True,
        help_text='Discrete part number (optional)'
    )
    u_height = models.DecimalField(
        max_digits=4,
        decimal_places=1,
        default=1.0,
        verbose_name='Height (U)'
    )
    is_full_depth = models.BooleanField(
        default=True,
        verbose_name='Is full depth',
        help_text='Device consumes both front and rear rack faces'
    )
    subdevice_role = models.CharField(
        max_length=50,
        choices=SubdeviceRoleChoices,
        blank=True,
        verbose_name='Parent/child status',
        help_text='Parent devices house child devices in device bays. Leave blank '
                  'if this device type is neither a parent nor a child.'
    )
    airflow = models.CharField(
        max_length=50,
        choices=DeviceAirflowChoices,
        blank=True
    )
    front_image = models.ImageField(
        upload_to='devicetype-images',
        blank=True
    )
    rear_image = models.ImageField(
        upload_to='devicetype-images',
        blank=True
    )
    comments = models.TextField(
        blank=True
    )

    clone_fields = [
        'manufacturer', 'u_height', 'is_full_depth', 'subdevice_role', 'airflow',
    ]

    class Meta:
        ordering = ['manufacturer', 'model']
        unique_together = [
            ['manufacturer', 'model'],
            ['manufacturer', 'slug'],
        ]

    def __str__(self):
        return self.model

    def __init__(self, *args, **kwargs):
        super().__init__(*args, **kwargs)

        # Save a copy of u_height for validation in clean()
        self._original_u_height = self.u_height

        # Save references to the original front/rear images
        self._original_front_image = self.front_image
        self._original_rear_image = self.rear_image

    def get_absolute_url(self):
        return reverse('dcim:devicetype', args=[self.pk])

    def to_yaml(self):
<<<<<<< HEAD
        data = OrderedDict((
            ('manufacturer', self.manufacturer.name),
            ('model', self.model),
            ('slug', self.slug),
            ('part_number', self.part_number),
            ('u_height', float(self.u_height)),
            ('is_full_depth', self.is_full_depth),
            ('subdevice_role', self.subdevice_role),
            ('airflow', self.airflow),
            ('comments', self.comments),
        ))
=======
        data = {
            'manufacturer': self.manufacturer.name,
            'model': self.model,
            'slug': self.slug,
            'part_number': self.part_number,
            'u_height': self.u_height,
            'is_full_depth': self.is_full_depth,
            'subdevice_role': self.subdevice_role,
            'airflow': self.airflow,
            'comments': self.comments,
        }
>>>>>>> ff3fcb81

        # Component templates
        if self.consoleporttemplates.exists():
            data['console-ports'] = [
                c.to_yaml() for c in self.consoleporttemplates.all()
            ]
        if self.consoleserverporttemplates.exists():
            data['console-server-ports'] = [
                c.to_yaml() for c in self.consoleserverporttemplates.all()
            ]
        if self.powerporttemplates.exists():
            data['power-ports'] = [
                c.to_yaml() for c in self.powerporttemplates.all()
            ]
        if self.poweroutlettemplates.exists():
            data['power-outlets'] = [
                c.to_yaml() for c in self.poweroutlettemplates.all()
            ]
        if self.interfacetemplates.exists():
            data['interfaces'] = [
<<<<<<< HEAD
                {
                    'name': c.name,
                    'type': c.type,
                    'mgmt_only': c.mgmt_only,
                    'label': c.label,
                    'description': c.description,
                    'poe_mode': c.poe_mode,
                    'poe_type': c.poe_type,
                }
                for c in self.interfacetemplates.all()
=======
                c.to_yaml() for c in self.interfacetemplates.all()
>>>>>>> ff3fcb81
            ]
        if self.frontporttemplates.exists():
            data['front-ports'] = [
                c.to_yaml() for c in self.frontporttemplates.all()
            ]
        if self.rearporttemplates.exists():
            data['rear-ports'] = [
                c.to_yaml() for c in self.rearporttemplates.all()
            ]
        if self.modulebaytemplates.exists():
            data['module-bays'] = [
                c.to_yaml() for c in self.modulebaytemplates.all()
            ]
        if self.devicebaytemplates.exists():
            data['device-bays'] = [
                c.to_yaml() for c in self.devicebaytemplates.all()
            ]

        return yaml.dump(dict(data), sort_keys=False)

    def clean(self):
        super().clean()

        # U height must be divisible by 0.5
        if self.u_height % decimal.Decimal(0.5):
            raise ValidationError({
                'u_height': "U height must be in increments of 0.5 rack units."
            })

        # If editing an existing DeviceType to have a larger u_height, first validate that *all* instances of it have
        # room to expand within their racks. This validation will impose a very high performance penalty when there are
        # many instances to check, but increasing the u_height of a DeviceType should be a very rare occurrence.
        if self.pk and self.u_height > self._original_u_height:
            for d in Device.objects.filter(device_type=self, position__isnull=False):
                face_required = None if self.is_full_depth else d.face
                u_available = d.rack.get_available_units(
                    u_height=self.u_height,
                    rack_face=face_required,
                    exclude=[d.pk]
                )
                if d.position not in u_available:
                    raise ValidationError({
                        'u_height': "Device {} in rack {} does not have sufficient space to accommodate a height of "
                                    "{}U".format(d, d.rack, self.u_height)
                    })

        # If modifying the height of an existing DeviceType to 0U, check for any instances assigned to a rack position.
        elif self.pk and self._original_u_height > 0 and self.u_height == 0:
            racked_instance_count = Device.objects.filter(
                device_type=self,
                position__isnull=False
            ).count()
            if racked_instance_count:
                url = f"{reverse('dcim:device_list')}?manufactuer_id={self.manufacturer_id}&device_type_id={self.pk}"
                raise ValidationError({
                    'u_height': mark_safe(
                        f'Unable to set 0U height: Found <a href="{url}">{racked_instance_count} instances</a> already '
                        f'mounted within racks.'
                    )
                })

        if (
                self.subdevice_role != SubdeviceRoleChoices.ROLE_PARENT
        ) and self.devicebaytemplates.count():
            raise ValidationError({
                'subdevice_role': "Must delete all device bay templates associated with this device before "
                                  "declassifying it as a parent device."
            })

        if self.u_height and self.subdevice_role == SubdeviceRoleChoices.ROLE_CHILD:
            raise ValidationError({
                'u_height': "Child device types must be 0U."
            })

    def save(self, *args, **kwargs):
        ret = super().save(*args, **kwargs)

        # Delete any previously uploaded image files that are no longer in use
        if self.front_image != self._original_front_image:
            self._original_front_image.delete(save=False)
        if self.rear_image != self._original_rear_image:
            self._original_rear_image.delete(save=False)

        return ret

    def delete(self, *args, **kwargs):
        super().delete(*args, **kwargs)

        # Delete any uploaded image files
        if self.front_image:
            self.front_image.delete(save=False)
        if self.rear_image:
            self.rear_image.delete(save=False)

    @property
    def is_parent_device(self):
        return self.subdevice_role == SubdeviceRoleChoices.ROLE_PARENT

    @property
    def is_child_device(self):
        return self.subdevice_role == SubdeviceRoleChoices.ROLE_CHILD


class ModuleType(NetBoxModel):
    """
    A ModuleType represents a hardware element that can be installed within a device and which houses additional
    components; for example, a line card within a chassis-based switch such as the Cisco Catalyst 6500. Like a
    DeviceType, each ModuleType can have console, power, interface, and pass-through port templates assigned to it. It
    cannot, however house device bays or module bays.
    """
    manufacturer = models.ForeignKey(
        to='dcim.Manufacturer',
        on_delete=models.PROTECT,
        related_name='module_types'
    )
    model = models.CharField(
        max_length=100
    )
    part_number = models.CharField(
        max_length=50,
        blank=True,
        help_text='Discrete part number (optional)'
    )
    comments = models.TextField(
        blank=True
    )

    # Generic relations
    images = GenericRelation(
        to='extras.ImageAttachment'
    )

    clone_fields = ('manufacturer',)

    class Meta:
        ordering = ('manufacturer', 'model')
        unique_together = (
            ('manufacturer', 'model'),
        )

    def __str__(self):
        return self.model

    def get_absolute_url(self):
        return reverse('dcim:moduletype', args=[self.pk])

    def to_yaml(self):
        data = {
            'manufacturer': self.manufacturer.name,
            'model': self.model,
            'part_number': self.part_number,
            'comments': self.comments,
        }

        # Component templates
        if self.consoleporttemplates.exists():
            data['console-ports'] = [
                c.to_yaml() for c in self.consoleporttemplates.all()
            ]
        if self.consoleserverporttemplates.exists():
            data['console-server-ports'] = [
                c.to_yaml() for c in self.consoleserverporttemplates.all()
            ]
        if self.powerporttemplates.exists():
            data['power-ports'] = [
                c.to_yaml() for c in self.powerporttemplates.all()
            ]
        if self.poweroutlettemplates.exists():
            data['power-outlets'] = [
                c.to_yaml() for c in self.poweroutlettemplates.all()
            ]
        if self.interfacetemplates.exists():
            data['interfaces'] = [
                c.to_yaml() for c in self.interfacetemplates.all()
            ]
        if self.frontporttemplates.exists():
            data['front-ports'] = [
                c.to_yaml() for c in self.frontporttemplates.all()
            ]
        if self.rearporttemplates.exists():
            data['rear-ports'] = [
                c.to_yaml() for c in self.rearporttemplates.all()
            ]

        return yaml.dump(dict(data), sort_keys=False)


#
# Devices
#

class DeviceRole(OrganizationalModel):
    """
    Devices are organized by functional role; for example, "Core Switch" or "File Server". Each DeviceRole is assigned a
    color to be used when displaying rack elevations. The vm_role field determines whether the role is applicable to
    virtual machines as well.
    """
    name = models.CharField(
        max_length=100,
        unique=True
    )
    slug = models.SlugField(
        max_length=100,
        unique=True
    )
    color = ColorField(
        default=ColorChoices.COLOR_GREY
    )
    vm_role = models.BooleanField(
        default=True,
        verbose_name='VM Role',
        help_text='Virtual machines may be assigned to this role'
    )
    description = models.CharField(
        max_length=200,
        blank=True,
    )

    class Meta:
        ordering = ['name']

    def __str__(self):
        return self.name

    def get_absolute_url(self):
        return reverse('dcim:devicerole', args=[self.pk])


class Platform(OrganizationalModel):
    """
    Platform refers to the software or firmware running on a Device. For example, "Cisco IOS-XR" or "Juniper Junos".
    NetBox uses Platforms to determine how to interact with devices when pulling inventory data or other information by
    specifying a NAPALM driver.
    """
    name = models.CharField(
        max_length=100,
        unique=True
    )
    slug = models.SlugField(
        max_length=100,
        unique=True
    )
    manufacturer = models.ForeignKey(
        to='dcim.Manufacturer',
        on_delete=models.PROTECT,
        related_name='platforms',
        blank=True,
        null=True,
        help_text='Optionally limit this platform to devices of a certain manufacturer'
    )
    napalm_driver = models.CharField(
        max_length=50,
        blank=True,
        verbose_name='NAPALM driver',
        help_text='The name of the NAPALM driver to use when interacting with devices'
    )
    napalm_args = models.JSONField(
        blank=True,
        null=True,
        verbose_name='NAPALM arguments',
        help_text='Additional arguments to pass when initiating the NAPALM driver (JSON format)'
    )
    description = models.CharField(
        max_length=200,
        blank=True
    )

    class Meta:
        ordering = ['name']

    def __str__(self):
        return self.name

    def get_absolute_url(self):
        return reverse('dcim:platform', args=[self.pk])


class Device(NetBoxModel, ConfigContextModel):
    """
    A Device represents a piece of physical hardware mounted within a Rack. Each Device is assigned a DeviceType,
    DeviceRole, and (optionally) a Platform. Device names are not required, however if one is set it must be unique.

    Each Device must be assigned to a site, and optionally to a rack within that site. Associating a device with a
    particular rack face or unit is optional (for example, vertically mounted PDUs do not consume rack units).

    When a new Device is created, console/power/interface/device bay components are created along with it as dictated
    by the component templates assigned to its DeviceType. Components can also be added, modified, or deleted after the
    creation of a Device.
    """
    device_type = models.ForeignKey(
        to='dcim.DeviceType',
        on_delete=models.PROTECT,
        related_name='instances'
    )
    device_role = models.ForeignKey(
        to='dcim.DeviceRole',
        on_delete=models.PROTECT,
        related_name='devices'
    )
    tenant = models.ForeignKey(
        to='tenancy.Tenant',
        on_delete=models.PROTECT,
        related_name='devices',
        blank=True,
        null=True
    )
    platform = models.ForeignKey(
        to='dcim.Platform',
        on_delete=models.SET_NULL,
        related_name='devices',
        blank=True,
        null=True
    )
    name = models.CharField(
        max_length=64,
        blank=True,
        null=True
    )
    _name = NaturalOrderingField(
        target_field='name',
        max_length=100,
        blank=True,
        null=True
    )
    serial = models.CharField(
        max_length=50,
        blank=True,
        verbose_name='Serial number'
    )
    asset_tag = models.CharField(
        max_length=50,
        blank=True,
        null=True,
        unique=True,
        verbose_name='Asset tag',
        help_text='A unique tag used to identify this device'
    )
    site = models.ForeignKey(
        to='dcim.Site',
        on_delete=models.PROTECT,
        related_name='devices'
    )
    location = models.ForeignKey(
        to='dcim.Location',
        on_delete=models.PROTECT,
        related_name='devices',
        blank=True,
        null=True
    )
    rack = models.ForeignKey(
        to='dcim.Rack',
        on_delete=models.PROTECT,
        related_name='devices',
        blank=True,
        null=True
    )
    position = models.DecimalField(
        max_digits=4,
        decimal_places=1,
        blank=True,
        null=True,
        validators=[MinValueValidator(1), MaxValueValidator(99.5)],
        verbose_name='Position (U)',
        help_text='The lowest-numbered unit occupied by the device'
    )
    face = models.CharField(
        max_length=50,
        blank=True,
        choices=DeviceFaceChoices,
        verbose_name='Rack face'
    )
    status = models.CharField(
        max_length=50,
        choices=DeviceStatusChoices,
        default=DeviceStatusChoices.STATUS_ACTIVE
    )
    airflow = models.CharField(
        max_length=50,
        choices=DeviceAirflowChoices,
        blank=True
    )
    primary_ip4 = models.OneToOneField(
        to='ipam.IPAddress',
        on_delete=models.SET_NULL,
        related_name='+',
        blank=True,
        null=True,
        verbose_name='Primary IPv4'
    )
    primary_ip6 = models.OneToOneField(
        to='ipam.IPAddress',
        on_delete=models.SET_NULL,
        related_name='+',
        blank=True,
        null=True,
        verbose_name='Primary IPv6'
    )
    cluster = models.ForeignKey(
        to='virtualization.Cluster',
        on_delete=models.SET_NULL,
        related_name='devices',
        blank=True,
        null=True
    )
    virtual_chassis = models.ForeignKey(
        to='VirtualChassis',
        on_delete=models.SET_NULL,
        related_name='members',
        blank=True,
        null=True
    )
    vc_position = models.PositiveSmallIntegerField(
        blank=True,
        null=True,
        validators=[MaxValueValidator(255)]
    )
    vc_priority = models.PositiveSmallIntegerField(
        blank=True,
        null=True,
        validators=[MaxValueValidator(255)]
    )
    comments = models.TextField(
        blank=True
    )

    # Generic relations
    contacts = GenericRelation(
        to='tenancy.ContactAssignment'
    )
    images = GenericRelation(
        to='extras.ImageAttachment'
    )

    objects = ConfigContextModelQuerySet.as_manager()

    clone_fields = [
        'device_type', 'device_role', 'tenant', 'platform', 'site', 'location', 'rack', 'status', 'airflow', 'cluster',
    ]

    class Meta:
        ordering = ('_name', 'pk')  # Name may be null
        unique_together = (
            ('site', 'tenant', 'name'),  # See validate_unique below
            ('rack', 'position', 'face'),
            ('virtual_chassis', 'vc_position'),
        )

    def __str__(self):
        if self.name and self.asset_tag:
            return f'{self.name} ({self.asset_tag})'
        elif self.name:
            return self.name
        elif self.virtual_chassis and self.asset_tag:
            return f'{self.virtual_chassis.name}:{self.vc_position} ({self.asset_tag})'
        elif self.virtual_chassis:
            return f'{self.virtual_chassis.name}:{self.vc_position} ({self.pk})'
        elif self.device_type and self.asset_tag:
            return f'{self.device_type.manufacturer} {self.device_type.model} ({self.asset_tag})'
        elif self.device_type:
            return f'{self.device_type.manufacturer} {self.device_type.model} ({self.pk})'
        return super().__str__()

    def get_absolute_url(self):
        return reverse('dcim:device', args=[self.pk])

    def validate_unique(self, exclude=None):

        # Check for a duplicate name on a device assigned to the same Site and no Tenant. This is necessary
        # because Django does not consider two NULL fields to be equal, and thus will not trigger a violation
        # of the uniqueness constraint without manual intervention.
        if self.name and hasattr(self, 'site') and self.tenant is None:
            if Device.objects.exclude(pk=self.pk).filter(
                    name=self.name,
                    site=self.site,
                    tenant__isnull=True
            ):
                raise ValidationError({
                    'name': 'A device with this name already exists.'
                })

        super().validate_unique(exclude)

    def clean(self):
        super().clean()

        # Validate site/location/rack combination
        if self.rack and self.site != self.rack.site:
            raise ValidationError({
                'rack': f"Rack {self.rack} does not belong to site {self.site}.",
            })
        if self.location and self.site != self.location.site:
            raise ValidationError({
                'location': f"Location {self.location} does not belong to site {self.site}.",
            })
        if self.rack and self.location and self.rack.location != self.location:
            raise ValidationError({
                'rack': f"Rack {self.rack} does not belong to location {self.location}.",
            })
        elif self.rack:
            self.location = self.rack.location

        if self.rack is None:
            if self.face:
                raise ValidationError({
                    'face': "Cannot select a rack face without assigning a rack.",
                })
            if self.position:
                raise ValidationError({
                    'position': "Cannot select a rack position without assigning a rack.",
                })

        # Validate rack position and face
        if self.position and self.position % decimal.Decimal(0.5):
            raise ValidationError({
                'position': "Position must be in increments of 0.5 rack units."
            })
        if self.position and not self.face:
            raise ValidationError({
                'face': "Must specify rack face when defining rack position.",
            })

        # Prevent 0U devices from being assigned to a specific position
        if hasattr(self, 'device_type'):
            if self.position and self.device_type.u_height == 0:
                raise ValidationError({
                    'position': f"A U0 device type ({self.device_type}) cannot be assigned to a rack position."
                })

        if self.rack:

            try:
                # Child devices cannot be assigned to a rack face/unit
                if self.device_type.is_child_device and self.face:
                    raise ValidationError({
                        'face': "Child device types cannot be assigned to a rack face. This is an attribute of the "
                                "parent device."
                    })
                if self.device_type.is_child_device and self.position:
                    raise ValidationError({
                        'position': "Child device types cannot be assigned to a rack position. This is an attribute of "
                                    "the parent device."
                    })

                # Validate rack space
                rack_face = self.face if not self.device_type.is_full_depth else None
                exclude_list = [self.pk] if self.pk else []
                available_units = self.rack.get_available_units(
                    u_height=self.device_type.u_height, rack_face=rack_face, exclude=exclude_list
                )
                if self.position and self.position not in available_units:
                    raise ValidationError({
                        'position': f"U{self.position} is already occupied or does not have sufficient space to "
                                    f"accommodate this device type: {self.device_type} ({self.device_type.u_height}U)"
                    })

            except DeviceType.DoesNotExist:
                pass

        # Validate primary IP addresses
        vc_interfaces = self.vc_interfaces(if_master=False)
        if self.primary_ip4:
            if self.primary_ip4.family != 4:
                raise ValidationError({
                    'primary_ip4': f"{self.primary_ip4} is not an IPv4 address."
                })
            if self.primary_ip4.assigned_object in vc_interfaces:
                pass
            elif self.primary_ip4.nat_inside is not None and self.primary_ip4.nat_inside.assigned_object in vc_interfaces:
                pass
            else:
                raise ValidationError({
                    'primary_ip4': f"The specified IP address ({self.primary_ip4}) is not assigned to this device."
                })
        if self.primary_ip6:
            if self.primary_ip6.family != 6:
                raise ValidationError({
                    'primary_ip6': f"{self.primary_ip6} is not an IPv6 address."
                })
            if self.primary_ip6.assigned_object in vc_interfaces:
                pass
            elif self.primary_ip6.nat_inside is not None and self.primary_ip6.nat_inside.assigned_object in vc_interfaces:
                pass
            else:
                raise ValidationError({
                    'primary_ip6': f"The specified IP address ({self.primary_ip6}) is not assigned to this device."
                })

        # Validate manufacturer/platform
        if hasattr(self, 'device_type') and self.platform:
            if self.platform.manufacturer and self.platform.manufacturer != self.device_type.manufacturer:
                raise ValidationError({
                    'platform': f"The assigned platform is limited to {self.platform.manufacturer} device types, but "
                                f"this device's type belongs to {self.device_type.manufacturer}."
                })

        # A Device can only be assigned to a Cluster in the same Site (or no Site)
        if self.cluster and self.cluster.site is not None and self.cluster.site != self.site:
            raise ValidationError({
                'cluster': "The assigned cluster belongs to a different site ({})".format(self.cluster.site)
            })

        # Validate virtual chassis assignment
        if self.virtual_chassis and self.vc_position is None:
            raise ValidationError({
                'vc_position': "A device assigned to a virtual chassis must have its position defined."
            })

    def save(self, *args, **kwargs):
        is_new = not bool(self.pk)

        # Inherit airflow attribute from DeviceType if not set
        if is_new and not self.airflow:
            self.airflow = self.device_type.airflow

        super().save(*args, **kwargs)

        # If this is a new Device, instantiate all of the related components per the DeviceType definition
        if is_new:
            ConsolePort.objects.bulk_create(
                [x.instantiate(device=self) for x in self.device_type.consoleporttemplates.all()]
            )
            ConsoleServerPort.objects.bulk_create(
                [x.instantiate(device=self) for x in self.device_type.consoleserverporttemplates.all()]
            )
            PowerPort.objects.bulk_create(
                [x.instantiate(device=self) for x in self.device_type.powerporttemplates.all()]
            )
            PowerOutlet.objects.bulk_create(
                [x.instantiate(device=self) for x in self.device_type.poweroutlettemplates.all()]
            )
            Interface.objects.bulk_create(
                [x.instantiate(device=self) for x in self.device_type.interfacetemplates.all()]
            )
            RearPort.objects.bulk_create(
                [x.instantiate(device=self) for x in self.device_type.rearporttemplates.all()]
            )
            FrontPort.objects.bulk_create(
                [x.instantiate(device=self) for x in self.device_type.frontporttemplates.all()]
            )
            ModuleBay.objects.bulk_create(
                [x.instantiate(device=self) for x in self.device_type.modulebaytemplates.all()]
            )
            DeviceBay.objects.bulk_create(
                [x.instantiate(device=self) for x in self.device_type.devicebaytemplates.all()]
            )
            # Avoid bulk_create to handle MPTT
            for x in self.device_type.inventoryitemtemplates.all():
                x.instantiate(device=self).save()

        # Update Site and Rack assignment for any child Devices
        devices = Device.objects.filter(parent_bay__device=self)
        for device in devices:
            device.site = self.site
            device.rack = self.rack
            device.save()

    @property
    def identifier(self):
        """
        Return the device name if set; otherwise return the Device's primary key as {pk}
        """
        if self.name is not None:
            return self.name
        return '{{{}}}'.format(self.pk)

    @property
    def primary_ip(self):
        if ConfigItem('PREFER_IPV4')() and self.primary_ip4:
            return self.primary_ip4
        elif self.primary_ip6:
            return self.primary_ip6
        elif self.primary_ip4:
            return self.primary_ip4
        else:
            return None

    @property
    def interfaces_count(self):
        return self.vc_interfaces().count()

    def get_vc_master(self):
        """
        If this Device is a VirtualChassis member, return the VC master. Otherwise, return None.
        """
        return self.virtual_chassis.master if self.virtual_chassis else None

    def vc_interfaces(self, if_master=True):
        """
        Return a QuerySet matching all Interfaces assigned to this Device or, if this Device is a VC master, to another
        Device belonging to the same VirtualChassis.

        :param if_master: If True, return VC member interfaces only if this Device is the VC master.
        """
        filter = Q(device=self)
        if self.virtual_chassis and (self.virtual_chassis.master == self or not if_master):
            filter |= Q(device__virtual_chassis=self.virtual_chassis, mgmt_only=False)
        return Interface.objects.filter(filter)

    def get_cables(self, pk_list=False):
        """
        Return a QuerySet or PK list matching all Cables connected to a component of this Device.
        """
        from .cables import Cable
        cable_pks = []
        for component_model in [
            ConsolePort, ConsoleServerPort, PowerPort, PowerOutlet, Interface, FrontPort, RearPort
        ]:
            cable_pks += component_model.objects.filter(
                device=self, cable__isnull=False
            ).values_list('cable', flat=True)
        if pk_list:
            return cable_pks
        return Cable.objects.filter(pk__in=cable_pks)

    def get_children(self):
        """
        Return the set of child Devices installed in DeviceBays within this Device.
        """
        return Device.objects.filter(parent_bay__device=self.pk)

    def get_status_color(self):
        return DeviceStatusChoices.colors.get(self.status)


class Module(NetBoxModel, ConfigContextModel):
    """
    A Module represents a field-installable component within a Device which may itself hold multiple device components
    (for example, a line card within a chassis switch). Modules are instantiated from ModuleTypes.
    """
    device = models.ForeignKey(
        to='dcim.Device',
        on_delete=models.CASCADE,
        related_name='modules'
    )
    module_bay = models.OneToOneField(
        to='dcim.ModuleBay',
        on_delete=models.CASCADE,
        related_name='installed_module'
    )
    module_type = models.ForeignKey(
        to='dcim.ModuleType',
        on_delete=models.PROTECT,
        related_name='instances'
    )
    serial = models.CharField(
        max_length=50,
        blank=True,
        verbose_name='Serial number'
    )
    asset_tag = models.CharField(
        max_length=50,
        blank=True,
        null=True,
        unique=True,
        verbose_name='Asset tag',
        help_text='A unique tag used to identify this device'
    )
    comments = models.TextField(
        blank=True
    )

    clone_fields = ('device', 'module_type')

    class Meta:
        ordering = ('module_bay',)

    def __str__(self):
        return f'{self.module_bay.name}: {self.module_type} ({self.pk})'

    def get_absolute_url(self):
        return reverse('dcim:module', args=[self.pk])

    def save(self, *args, **kwargs):
        is_new = self.pk is None

        super().save(*args, **kwargs)

        adopt_components = getattr(self, '_adopt_components', False)
        disable_replication = getattr(self, '_disable_replication', False)

        # We skip adding components if the module is being edited or
        # both replication and component adoption is disabled
        if not is_new or (disable_replication and not adopt_components):
            return

        # Iterate all component types
        for templates, component_attribute, component_model in [
            ("consoleporttemplates", "consoleports", ConsolePort),
            ("consoleserverporttemplates", "consoleserverports", ConsoleServerPort),
            ("interfacetemplates", "interfaces", Interface),
            ("powerporttemplates", "powerports", PowerPort),
            ("poweroutlettemplates", "poweroutlets", PowerOutlet),
            ("rearporttemplates", "rearports", RearPort),
            ("frontporttemplates", "frontports", FrontPort)
        ]:
            create_instances = []
            update_instances = []

            # Prefetch installed components
            installed_components = {
                component.name: component for component in getattr(self.device, component_attribute).filter(module__isnull=True)
            }

            # Get the template for the module type.
            for template in getattr(self.module_type, templates).all():
                template_instance = template.instantiate(device=self.device, module=self)

                if adopt_components:
                    existing_item = installed_components.get(template_instance.name)

                    # Check if there's a component with the same name already
                    if existing_item:
                        # Assign it to the module
                        existing_item.module = self
                        update_instances.append(existing_item)
                        continue

                # Only create new components if replication is enabled
                if not disable_replication:
                    create_instances.append(template_instance)

            component_model.objects.bulk_create(create_instances)
            component_model.objects.bulk_update(update_instances, ['module'])


#
# Virtual chassis
#

class VirtualChassis(NetBoxModel):
    """
    A collection of Devices which operate with a shared control plane (e.g. a switch stack).
    """
    master = models.OneToOneField(
        to='Device',
        on_delete=models.PROTECT,
        related_name='vc_master_for',
        blank=True,
        null=True
    )
    name = models.CharField(
        max_length=64
    )
    domain = models.CharField(
        max_length=30,
        blank=True
    )

    class Meta:
        ordering = ['name']
        verbose_name_plural = 'virtual chassis'

    def __str__(self):
        return self.name

    def get_absolute_url(self):
        return reverse('dcim:virtualchassis', kwargs={'pk': self.pk})

    def clean(self):
        super().clean()

        # Verify that the selected master device has been assigned to this VirtualChassis. (Skip when creating a new
        # VirtualChassis.)
        if self.pk and self.master and self.master not in self.members.all():
            raise ValidationError({
                'master': f"The selected master ({self.master}) is not assigned to this virtual chassis."
            })

    def delete(self, *args, **kwargs):

        # Check for LAG interfaces split across member chassis
        interfaces = Interface.objects.filter(
            device__in=self.members.all(),
            lag__isnull=False
        ).exclude(
            lag__device=F('device')
        )
        if interfaces:
            raise ProtectedError(
                f"Unable to delete virtual chassis {self}. There are member interfaces which form a cross-chassis LAG",
                interfaces
            )

        return super().delete(*args, **kwargs)<|MERGE_RESOLUTION|>--- conflicted
+++ resolved
@@ -1,9 +1,5 @@
-<<<<<<< HEAD
 import decimal
-from collections import OrderedDict
-
-=======
->>>>>>> ff3fcb81
+
 import yaml
 from django.contrib.contenttypes.fields import GenericRelation
 from django.core.exceptions import ValidationError
@@ -167,31 +163,17 @@
         return reverse('dcim:devicetype', args=[self.pk])
 
     def to_yaml(self):
-<<<<<<< HEAD
-        data = OrderedDict((
-            ('manufacturer', self.manufacturer.name),
-            ('model', self.model),
-            ('slug', self.slug),
-            ('part_number', self.part_number),
-            ('u_height', float(self.u_height)),
-            ('is_full_depth', self.is_full_depth),
-            ('subdevice_role', self.subdevice_role),
-            ('airflow', self.airflow),
-            ('comments', self.comments),
-        ))
-=======
         data = {
             'manufacturer': self.manufacturer.name,
             'model': self.model,
             'slug': self.slug,
             'part_number': self.part_number,
-            'u_height': self.u_height,
+            'u_height': float(self.u_height),
             'is_full_depth': self.is_full_depth,
             'subdevice_role': self.subdevice_role,
             'airflow': self.airflow,
             'comments': self.comments,
         }
->>>>>>> ff3fcb81
 
         # Component templates
         if self.consoleporttemplates.exists():
@@ -212,20 +194,7 @@
             ]
         if self.interfacetemplates.exists():
             data['interfaces'] = [
-<<<<<<< HEAD
-                {
-                    'name': c.name,
-                    'type': c.type,
-                    'mgmt_only': c.mgmt_only,
-                    'label': c.label,
-                    'description': c.description,
-                    'poe_mode': c.poe_mode,
-                    'poe_type': c.poe_type,
-                }
-                for c in self.interfacetemplates.all()
-=======
                 c.to_yaml() for c in self.interfacetemplates.all()
->>>>>>> ff3fcb81
             ]
         if self.frontporttemplates.exists():
             data['front-ports'] = [
