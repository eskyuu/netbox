from django import forms

from dcim.choices import InterfaceModeChoices
from dcim.constants import INTERFACE_MTU_MAX, INTERFACE_MTU_MIN
<<<<<<< HEAD
from dcim.models import Device, DeviceRole, Platform, Region, Site, SiteGroup
from ipam.models import VLAN, VRF
=======
from dcim.models import DeviceRole, Platform, Region, Site, SiteGroup
from ipam.models import VLAN, VLANGroup, VRF
>>>>>>> 575e2c44
from netbox.forms import NetBoxModelBulkEditForm
from tenancy.models import Tenant
from utilities.forms import (
    add_blank_choice, BulkEditNullBooleanSelect, BulkRenameForm, CommentField, DynamicModelChoiceField,
    DynamicModelMultipleChoiceField, SmallTextarea, StaticSelect
)
from virtualization.choices import *
from virtualization.models import *

__all__ = (
    'ClusterBulkEditForm',
    'ClusterGroupBulkEditForm',
    'ClusterTypeBulkEditForm',
    'VirtualMachineBulkEditForm',
    'VMInterfaceBulkEditForm',
    'VMInterfaceBulkRenameForm',
)


class ClusterTypeBulkEditForm(NetBoxModelBulkEditForm):
    description = forms.CharField(
        max_length=200,
        required=False
    )

    model = ClusterType
    fieldsets = (
        (None, ('description',)),
    )
    nullable_fields = ('description',)


class ClusterGroupBulkEditForm(NetBoxModelBulkEditForm):
    description = forms.CharField(
        max_length=200,
        required=False
    )

    model = ClusterGroup
    fieldsets = (
        (None, ('description',)),
    )
    nullable_fields = ('description',)


class ClusterBulkEditForm(NetBoxModelBulkEditForm):
    type = DynamicModelChoiceField(
        queryset=ClusterType.objects.all(),
        required=False
    )
    group = DynamicModelChoiceField(
        queryset=ClusterGroup.objects.all(),
        required=False
    )
    status = forms.ChoiceField(
        choices=add_blank_choice(ClusterStatusChoices),
        required=False,
        initial='',
        widget=StaticSelect()
    )
    tenant = DynamicModelChoiceField(
        queryset=Tenant.objects.all(),
        required=False
    )
    region = DynamicModelChoiceField(
        queryset=Region.objects.all(),
        required=False,
    )
    site_group = DynamicModelChoiceField(
        queryset=SiteGroup.objects.all(),
        required=False,
    )
    site = DynamicModelChoiceField(
        queryset=Site.objects.all(),
        required=False,
        query_params={
            'region_id': '$region',
            'group_id': '$site_group',
        }
    )
    comments = CommentField(
        widget=SmallTextarea,
        label='Comments'
    )

    model = Cluster
    fieldsets = (
        (None, ('type', 'group', 'status', 'tenant',)),
        ('Site', ('region', 'site_group', 'site',)),
    )
    nullable_fields = (
        'group', 'site', 'comments', 'tenant',
    )


class VirtualMachineBulkEditForm(NetBoxModelBulkEditForm):
    status = forms.ChoiceField(
        choices=add_blank_choice(VirtualMachineStatusChoices),
        required=False,
        initial='',
        widget=StaticSelect(),
    )
    site = DynamicModelChoiceField(
        queryset=Site.objects.all(),
        required=False
    )
    cluster = DynamicModelChoiceField(
        queryset=Cluster.objects.all(),
        required=False,
        query_params={
            'site_id': '$site'
        }
    )
    device = DynamicModelChoiceField(
        queryset=Device.objects.all(),
        required=False,
        query_params={
            'cluster_id': '$cluster'
        }
    )
    role = DynamicModelChoiceField(
        queryset=DeviceRole.objects.filter(
            vm_role=True
        ),
        required=False,
        query_params={
            "vm_role": "True"
        }
    )
    tenant = DynamicModelChoiceField(
        queryset=Tenant.objects.all(),
        required=False
    )
    platform = DynamicModelChoiceField(
        queryset=Platform.objects.all(),
        required=False
    )
    vcpus = forms.IntegerField(
        required=False,
        label='vCPUs'
    )
    memory = forms.IntegerField(
        required=False,
        label='Memory (MB)'
    )
    disk = forms.IntegerField(
        required=False,
        label='Disk (GB)'
    )
    comments = CommentField(
        widget=SmallTextarea,
        label='Comments'
    )

    model = VirtualMachine
    fieldsets = (
        (None, ('site', 'cluster', 'device', 'status', 'role', 'tenant', 'platform')),
        ('Resources', ('vcpus', 'memory', 'disk'))
    )
    nullable_fields = (
        'site', 'cluster', 'device', 'role', 'tenant', 'platform', 'vcpus', 'memory', 'disk', 'comments',
    )


class VMInterfaceBulkEditForm(NetBoxModelBulkEditForm):
    virtual_machine = forms.ModelChoiceField(
        queryset=VirtualMachine.objects.all(),
        required=False,
        disabled=True,
        widget=forms.HiddenInput()
    )
    parent = DynamicModelChoiceField(
        queryset=VMInterface.objects.all(),
        required=False
    )
    bridge = DynamicModelChoiceField(
        queryset=VMInterface.objects.all(),
        required=False
    )
    enabled = forms.NullBooleanField(
        required=False,
        widget=BulkEditNullBooleanSelect()
    )
    mtu = forms.IntegerField(
        required=False,
        min_value=INTERFACE_MTU_MIN,
        max_value=INTERFACE_MTU_MAX,
        label='MTU'
    )
    description = forms.CharField(
        max_length=100,
        required=False
    )
    mode = forms.ChoiceField(
        choices=add_blank_choice(InterfaceModeChoices),
        required=False,
        widget=StaticSelect()
    )
    vlan_group = DynamicModelChoiceField(
        queryset=VLANGroup.objects.all(),
        required=False,
        label='VLAN group'
    )
    untagged_vlan = DynamicModelChoiceField(
        queryset=VLAN.objects.all(),
        required=False,
        query_params={
            'group_id': '$vlan_group',
        },
        label='Untagged VLAN'
    )
    tagged_vlans = DynamicModelMultipleChoiceField(
        queryset=VLAN.objects.all(),
        required=False,
        query_params={
            'group_id': '$vlan_group',
        },
        label='Tagged VLANs'
    )
    vrf = DynamicModelChoiceField(
        queryset=VRF.objects.all(),
        required=False,
        label='VRF'
    )

    model = VMInterface
    fieldsets = (
        (None, ('mtu', 'enabled', 'vrf', 'description')),
        ('Related Interfaces', ('parent', 'bridge')),
        ('802.1Q Switching', ('mode', 'vlan_group', 'untagged_vlan', 'tagged_vlans')),
    )
    nullable_fields = (
        'parent', 'bridge', 'mtu', 'vrf', 'description',
    )

    def __init__(self, *args, **kwargs):
        super().__init__(*args, **kwargs)
        if 'virtual_machine' in self.initial:
            vm_id = self.initial.get('virtual_machine')

            # Restrict parent/bridge interface assignment by VM
            self.fields['parent'].widget.add_query_param('virtual_machine_id', vm_id)
            self.fields['bridge'].widget.add_query_param('virtual_machine_id', vm_id)

            # Limit VLAN choices by virtual machine
            self.fields['untagged_vlan'].widget.add_query_param('available_on_virtualmachine', vm_id)
            self.fields['tagged_vlans'].widget.add_query_param('available_on_virtualmachine', vm_id)

        else:
            # See 5643
            if 'pk' in self.initial:
                site = None
                interfaces = VMInterface.objects.filter(
                    pk__in=self.initial['pk']
                ).prefetch_related(
                    'virtual_machine__site'
                )

                # Check interface sites.  First interface should set site, further interfaces will either continue the
                # loop or reset back to no site and break the loop.
                for interface in interfaces:
                    if site is None:
                        site = interface.virtual_machine.cluster.site
                    elif interface.virtual_machine.cluster.site is not site:
                        site = None
                        break

                if site is not None:
                    self.fields['untagged_vlan'].widget.add_query_param('site_id', site.pk)
                    self.fields['tagged_vlans'].widget.add_query_param('site_id', site.pk)

            self.fields['parent'].choices = ()
            self.fields['parent'].widget.attrs['disabled'] = True
            self.fields['bridge'].choices = ()
            self.fields['bridge'].widget.attrs['disabled'] = True


class VMInterfaceBulkRenameForm(BulkRenameForm):
    pk = forms.ModelMultipleChoiceField(
        queryset=VMInterface.objects.all(),
        widget=forms.MultipleHiddenInput()
    )<|MERGE_RESOLUTION|>--- conflicted
+++ resolved
@@ -2,13 +2,8 @@
 
 from dcim.choices import InterfaceModeChoices
 from dcim.constants import INTERFACE_MTU_MAX, INTERFACE_MTU_MIN
-<<<<<<< HEAD
 from dcim.models import Device, DeviceRole, Platform, Region, Site, SiteGroup
-from ipam.models import VLAN, VRF
-=======
-from dcim.models import DeviceRole, Platform, Region, Site, SiteGroup
 from ipam.models import VLAN, VLANGroup, VRF
->>>>>>> 575e2c44
 from netbox.forms import NetBoxModelBulkEditForm
 from tenancy.models import Tenant
 from utilities.forms import (
