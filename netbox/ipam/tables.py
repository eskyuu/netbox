import django_tables2 as tables
from django.utils.safestring import mark_safe
from django_tables2.utils import Accessor

from dcim.models import Interface
from tenancy.tables import TenantColumn
from utilities.tables import (
    BaseTable, BooleanColumn, ButtonsColumn, ChoiceFieldColumn, LinkedCountColumn, TagColumn, ToggleColumn,
    UtilizationColumn,
)
from virtualization.models import VMInterface
from .models import Aggregate, IPAddress, Prefix, RIR, Role, RouteTarget, Service, VLAN, VLANGroup, VRF

AVAILABLE_LABEL = mark_safe('<span class="label label-success">Available</span>')

PREFIX_LINK = """
{% load helpers %}
{% for i in record.parents|as_range %}
    <i class="mdi mdi-circle-small"></i>
{% endfor %}
<a href="{% if record.pk %}{% url 'ipam:prefix' pk=record.pk %}{% else %}{% url 'ipam:prefix_add' %}?prefix={{ record }}{% if parent.vrf %}&vrf={{ parent.vrf.pk }}{% endif %}{% if parent.site %}&site={{ parent.site.pk }}{% endif %}{% if parent.tenant %}&tenant_group={{ parent.tenant.group.pk }}&tenant={{ parent.tenant.pk }}{% endif %}{% endif %}">{{ record.prefix }}</a>
"""

PREFIX_ROLE_LINK = """
{% if record.role %}
    <a href="{% url 'ipam:prefix_list' %}?role={{ record.role.slug }}">{{ record.role }}</a>
{% else %}
    &mdash;
{% endif %}
"""

IPADDRESS_LINK = """
{% if record.pk %}
    <a href="{{ record.get_absolute_url }}">{{ record.address }}</a>
{% elif perms.ipam.add_ipaddress %}
    <a href="{% url 'ipam:ipaddress_add' %}?address={{ record.1 }}{% if object.vrf %}&vrf={{ object.vrf.pk }}{% endif %}{% if object.tenant %}&tenant={{ object.tenant.pk }}{% endif %}" class="btn btn-xs btn-success">{% if record.0 <= 65536 %}{{ record.0 }}{% else %}Many{% endif %} IP{{ record.0|pluralize }} available</a>
{% else %}
    {% if record.0 <= 65536 %}{{ record.0 }}{% else %}Many{% endif %} IP{{ record.0|pluralize }} available
{% endif %}
"""

IPADDRESS_ASSIGN_LINK = """
<a href="{% url 'ipam:ipaddress_edit' pk=record.pk %}?{% if request.GET.interface %}interface={{ request.GET.interface }}{% elif request.GET.vminterface %}vminterface={{ request.GET.vminterface }}{% endif %}&return_url={{ request.GET.return_url }}">{{ record }}</a>
"""

VRF_LINK = """
{% if record.vrf %}
    <a href="{{ record.vrf.get_absolute_url }}">{{ record.vrf }}</a>
{% elif object.vrf %}
    <a href="{{ object.vrf.get_absolute_url }}">{{ object.vrf }}</a>
{% else %}
    Global
{% endif %}
"""

VRF_TARGETS = """
{% for rt in value.all %}
    <a href="{{ rt.get_absolute_url }}">{{ rt }}</a>{% if not forloop.last %}<br />{% endif %}
{% empty %}
    &mdash;
{% endfor %}
"""

VLAN_LINK = """
{% if record.pk %}
    <a href="{{ record.get_absolute_url }}">{{ record.vid }}</a>
{% elif perms.ipam.add_vlan %}
    <a href="{% url 'ipam:vlan_add' %}?vid={{ record.vid }}&group={{ vlan_group.pk }}{% if vlan_group.site %}&site={{ vlan_group.site.pk }}{% endif %}" class="btn btn-xs btn-success">{{ record.available }} VLAN{{ record.available|pluralize }} available</a>
{% else %}
    {{ record.available }} VLAN{{ record.available|pluralize }} available
{% endif %}
"""

VLAN_PREFIXES = """
{% for prefix in record.prefixes.all %}
    <a href="{% url 'ipam:prefix' pk=prefix.pk %}">{{ prefix }}</a>{% if not forloop.last %}<br />{% endif %}
{% empty %}
    &mdash;
{% endfor %}
"""

VLAN_ROLE_LINK = """
{% if record.role %}
    <a href="{% url 'ipam:vlan_list' %}?role={{ record.role.slug }}">{{ record.role }}</a>
{% else %}
    &mdash;
{% endif %}
"""

VLANGROUP_ADD_VLAN = """
{% with next_vid=record.get_next_available_vid %}
    {% if next_vid and perms.ipam.add_vlan %}
        <a href="{% url 'ipam:vlan_add' %}?site={{ record.site_id }}&group={{ record.pk }}&vid={{ next_vid }}" title="Add VLAN" class="btn btn-xs btn-success">
            <i class="mdi mdi-plus-thick" aria-hidden="true"></i>
        </a>
    {% endif %}
{% endwith %}
"""

VLAN_MEMBER_TAGGED = """
{% if record.untagged_vlan_id == object.pk %}
    <span class="text-danger"><i class="mdi mdi-close-thick"></i></span>
{% else %}
    <span class="text-success"><i class="mdi mdi-check-bold"></i></span>
{% endif %}
"""

<<<<<<< HEAD
=======
TENANT_LINK = """
{% if record.tenant %}
    <a href="{% url 'tenancy:tenant' slug=record.tenant.slug %}" title="{{ record.tenant.description }}">{{ record.tenant }}</a>
{% elif record.vrf.tenant %}
    <a href="{% url 'tenancy:tenant' slug=record.vrf.tenant.slug %}" title="{{ record.vrf.tenant.description }}">{{ record.vrf.tenant }}</a>*
{% elif object.tenant %}
    <a href="{% url 'tenancy:tenant' slug=object.tenant.slug %}" title="{{ object.tenant.description }}">{{ object.tenant }}</a>
{% else %}
    &mdash;
{% endif %}
"""

>>>>>>> 9990fd25

#
# VRFs
#

class VRFTable(BaseTable):
    pk = ToggleColumn()
    name = tables.LinkColumn()
    rd = tables.Column(
        verbose_name='RD'
    )
    tenant = TenantColumn()
    enforce_unique = BooleanColumn(
        verbose_name='Unique'
    )
    import_targets = tables.TemplateColumn(
        template_code=VRF_TARGETS,
        orderable=False
    )
    export_targets = tables.TemplateColumn(
        template_code=VRF_TARGETS,
        orderable=False
    )
    tags = TagColumn(
        url_name='ipam:vrf_list'
    )

    class Meta(BaseTable.Meta):
        model = VRF
        fields = (
            'pk', 'name', 'rd', 'tenant', 'enforce_unique', 'description', 'import_targets', 'export_targets', 'tags',
        )
        default_columns = ('pk', 'name', 'rd', 'tenant', 'description')


#
# Route targets
#

class RouteTargetTable(BaseTable):
    pk = ToggleColumn()
    name = tables.LinkColumn()
    tenant = TenantColumn()
    tags = TagColumn(
        url_name='ipam:vrf_list'
    )

    class Meta(BaseTable.Meta):
        model = RouteTarget
        fields = ('pk', 'name', 'tenant', 'description', 'tags')
        default_columns = ('pk', 'name', 'tenant', 'description')


#
# RIRs
#

class RIRTable(BaseTable):
    pk = ToggleColumn()
    name = tables.LinkColumn()
    is_private = BooleanColumn(
        verbose_name='Private'
    )
    aggregate_count = LinkedCountColumn(
        viewname='ipam:aggregate_list',
        url_params={'rir': 'slug'},
        verbose_name='Aggregates'
    )
    actions = ButtonsColumn(RIR)

    class Meta(BaseTable.Meta):
        model = RIR
        fields = ('pk', 'name', 'slug', 'is_private', 'aggregate_count', 'description', 'actions')
        default_columns = ('pk', 'name', 'is_private', 'aggregate_count', 'description', 'actions')


#
# Aggregates
#

class AggregateTable(BaseTable):
    pk = ToggleColumn()
    prefix = tables.LinkColumn(
        verbose_name='Aggregate'
    )
    tenant = TenantColumn()
    date_added = tables.DateColumn(
        format="Y-m-d",
        verbose_name='Added'
    )

    class Meta(BaseTable.Meta):
        model = Aggregate
        fields = ('pk', 'prefix', 'rir', 'tenant', 'date_added', 'description')


class AggregateDetailTable(AggregateTable):
    child_count = tables.Column(
        verbose_name='Prefixes'
    )
    utilization = UtilizationColumn(
        accessor='get_utilization',
        orderable=False
    )
    tags = TagColumn(
        url_name='ipam:aggregate_list'
    )

    class Meta(AggregateTable.Meta):
        fields = ('pk', 'prefix', 'rir', 'tenant', 'child_count', 'utilization', 'date_added', 'description', 'tags')
        default_columns = ('pk', 'prefix', 'rir', 'tenant', 'child_count', 'utilization', 'date_added', 'description')


#
# Roles
#

class RoleTable(BaseTable):
    pk = ToggleColumn()
    prefix_count = LinkedCountColumn(
        viewname='ipam:prefix_list',
        url_params={'role': 'slug'},
        verbose_name='Prefixes'
    )
    vlan_count = LinkedCountColumn(
        viewname='ipam:vlan_list',
        url_params={'role': 'slug'},
        verbose_name='VLANs'
    )
    actions = ButtonsColumn(Role)

    class Meta(BaseTable.Meta):
        model = Role
        fields = ('pk', 'name', 'slug', 'prefix_count', 'vlan_count', 'description', 'weight', 'actions')
        default_columns = ('pk', 'name', 'prefix_count', 'vlan_count', 'description', 'actions')


#
# Prefixes
#

class PrefixTable(BaseTable):
    pk = ToggleColumn()
    prefix = tables.TemplateColumn(
        template_code=PREFIX_LINK,
        attrs={'td': {'class': 'text-nowrap'}}
    )
    status = ChoiceFieldColumn(
        default=AVAILABLE_LABEL
    )
    vrf = tables.TemplateColumn(
        template_code=VRF_LINK,
        verbose_name='VRF'
    )
    tenant = TenantColumn()
    site = tables.Column(
        linkify=True
    )
    vlan = tables.Column(
        linkify=True,
        verbose_name='VLAN'
    )
    role = tables.TemplateColumn(
        template_code=PREFIX_ROLE_LINK
    )
    is_pool = BooleanColumn(
        verbose_name='Pool'
    )

    class Meta(BaseTable.Meta):
        model = Prefix
        fields = (
            'pk', 'prefix', 'status', 'children', 'vrf', 'tenant', 'site', 'vlan', 'role', 'is_pool', 'description',
        )
        default_columns = ('pk', 'prefix', 'status', 'vrf', 'tenant', 'site', 'vlan', 'role', 'description')
        row_attrs = {
            'class': lambda record: 'success' if not record.pk else '',
        }


class PrefixDetailTable(PrefixTable):
    utilization = UtilizationColumn(
        accessor='get_utilization',
        orderable=False
    )
    tenant = TenantColumn()
    tags = TagColumn(
        url_name='ipam:prefix_list'
    )

    class Meta(PrefixTable.Meta):
        fields = (
            'pk', 'prefix', 'status', 'children', 'vrf', 'utilization', 'tenant', 'site', 'vlan', 'role', 'is_pool',
            'description', 'tags',
        )
        default_columns = (
            'pk', 'prefix', 'status', 'children', 'vrf', 'utilization', 'tenant', 'site', 'vlan', 'role', 'description',
        )


#
# IPAddresses
#

class IPAddressTable(BaseTable):
    pk = ToggleColumn()
    address = tables.TemplateColumn(
        template_code=IPADDRESS_LINK,
        verbose_name='IP Address'
    )
    vrf = tables.TemplateColumn(
        template_code=VRF_LINK,
        verbose_name='VRF'
    )
    status = ChoiceFieldColumn(
        default=AVAILABLE_LABEL
    )
    role = ChoiceFieldColumn()
    tenant = TenantColumn()
    assigned_object = tables.Column(
        linkify=True,
        orderable=False,
        verbose_name='Interface'
    )
    assigned_object_parent = tables.Column(
        accessor='assigned_object__parent',
        linkify=True,
        orderable=False,
        verbose_name='Interface Parent'
    )

    class Meta(BaseTable.Meta):
        model = IPAddress
        fields = (
            'pk', 'address', 'vrf', 'status', 'role', 'tenant', 'assigned_object', 'assigned_object_parent', 'dns_name',
            'description',
        )
        row_attrs = {
            'class': lambda record: 'success' if not isinstance(record, IPAddress) else '',
        }


class IPAddressDetailTable(IPAddressTable):
    nat_inside = tables.Column(
        linkify=True,
        orderable=False,
        verbose_name='NAT (Inside)'
    )
    tenant = TenantColumn()
    assigned = BooleanColumn(
        accessor='assigned_object_id',
        verbose_name='Assigned'
    )
    tags = TagColumn(
        url_name='ipam:ipaddress_list'
    )

    class Meta(IPAddressTable.Meta):
        fields = (
            'pk', 'address', 'vrf', 'status', 'role', 'tenant', 'nat_inside', 'assigned', 'dns_name',
            'description', 'tags',
        )
        default_columns = (
            'pk', 'address', 'vrf', 'status', 'role', 'tenant', 'assigned', 'dns_name', 'description',
        )


class IPAddressAssignTable(BaseTable):
    address = tables.TemplateColumn(
        template_code=IPADDRESS_ASSIGN_LINK,
        verbose_name='IP Address'
    )
    status = ChoiceFieldColumn()
    assigned_object = tables.Column(
        orderable=False
    )

    class Meta(BaseTable.Meta):
        model = IPAddress
        fields = ('address', 'dns_name', 'vrf', 'status', 'role', 'tenant', 'assigned_object', 'description')
        orderable = False


class InterfaceIPAddressTable(BaseTable):
    """
    List IP addresses assigned to a specific Interface.
    """
    address = tables.LinkColumn(
        verbose_name='IP Address'
    )
    vrf = tables.TemplateColumn(
        template_code=VRF_LINK,
        verbose_name='VRF'
    )
    status = ChoiceFieldColumn()
<<<<<<< HEAD
    tenant = TenantColumn()
=======
    tenant = tables.TemplateColumn(
        template_code=TENANT_LINK
    )
    actions = ButtonsColumn(
        model=IPAddress
    )
>>>>>>> 9990fd25

    class Meta(BaseTable.Meta):
        model = IPAddress
        fields = ('address', 'vrf', 'status', 'role', 'tenant', 'description')


#
# VLAN groups
#

class VLANGroupTable(BaseTable):
    pk = ToggleColumn()
    name = tables.Column(linkify=True)
    site = tables.Column(
        linkify=True
    )
    vlan_count = LinkedCountColumn(
        viewname='ipam:vlan_list',
        url_params={'group': 'slug'},
        verbose_name='VLANs'
    )
    actions = ButtonsColumn(
        model=VLANGroup,
        prepend_template=VLANGROUP_ADD_VLAN
    )

    class Meta(BaseTable.Meta):
        model = VLANGroup
        fields = ('pk', 'name', 'site', 'vlan_count', 'slug', 'description', 'actions')
        default_columns = ('pk', 'name', 'site', 'vlan_count', 'description', 'actions')


#
# VLANs
#

class VLANTable(BaseTable):
    pk = ToggleColumn()
    vid = tables.TemplateColumn(
        template_code=VLAN_LINK,
        verbose_name='ID'
    )
    site = tables.Column(
        linkify=True
    )
    group = tables.LinkColumn(
        viewname='ipam:vlangroup_vlans',
        args=[Accessor('group__pk')]
    )
    tenant = TenantColumn()
    status = ChoiceFieldColumn(
        default=AVAILABLE_LABEL
    )
    role = tables.TemplateColumn(
        template_code=VLAN_ROLE_LINK
    )

    class Meta(BaseTable.Meta):
        model = VLAN
        fields = ('pk', 'vid', 'site', 'group', 'name', 'tenant', 'status', 'role', 'description')
        row_attrs = {
            'class': lambda record: 'success' if not isinstance(record, VLAN) else '',
        }


class VLANDetailTable(VLANTable):
    prefixes = tables.TemplateColumn(
        template_code=VLAN_PREFIXES,
        orderable=False,
        verbose_name='Prefixes'
    )
    tenant = TenantColumn()
    tags = TagColumn(
        url_name='ipam:vlan_list'
    )

    class Meta(VLANTable.Meta):
        fields = ('pk', 'vid', 'site', 'group', 'name', 'prefixes', 'tenant', 'status', 'role', 'description', 'tags')
        default_columns = ('pk', 'vid', 'site', 'group', 'name', 'prefixes', 'tenant', 'status', 'role', 'description')


class VLANMembersTable(BaseTable):
    """
    Base table for Interface and VMInterface assignments
    """
    name = tables.LinkColumn(
        verbose_name='Interface'
    )
    tagged = tables.TemplateColumn(
        template_code=VLAN_MEMBER_TAGGED,
        orderable=False
    )


class VLANDevicesTable(VLANMembersTable):
    device = tables.LinkColumn()
    actions = ButtonsColumn(Interface, buttons=['edit'])

    class Meta(BaseTable.Meta):
        model = Interface
        fields = ('device', 'name', 'tagged', 'actions')


class VLANVirtualMachinesTable(VLANMembersTable):
    virtual_machine = tables.LinkColumn()
    actions = ButtonsColumn(VMInterface, buttons=['edit'])

    class Meta(BaseTable.Meta):
        model = VMInterface
        fields = ('virtual_machine', 'name', 'tagged', 'actions')


class InterfaceVLANTable(BaseTable):
    """
    List VLANs assigned to a specific Interface.
    """
    vid = tables.LinkColumn(
        viewname='ipam:vlan',
        args=[Accessor('pk')],
        verbose_name='ID'
    )
    tagged = BooleanColumn()
    site = tables.Column(
        linkify=True
    )
    group = tables.Column(
        accessor=Accessor('group__name'),
        verbose_name='Group'
    )
    tenant = TenantColumn()
    status = ChoiceFieldColumn()
    role = tables.TemplateColumn(
        template_code=VLAN_ROLE_LINK
    )

    class Meta(BaseTable.Meta):
        model = VLAN
        fields = ('vid', 'tagged', 'site', 'group', 'name', 'tenant', 'status', 'role', 'description')

    def __init__(self, interface, *args, **kwargs):
        self.interface = interface
        super().__init__(*args, **kwargs)


#
# Services
#

class ServiceTable(BaseTable):
    pk = ToggleColumn()
    name = tables.Column(
        linkify=True
    )
    parent = tables.LinkColumn(
        order_by=('device', 'virtual_machine')
    )
    ports = tables.TemplateColumn(
        template_code='{{ record.port_list }}',
        verbose_name='Ports'
    )
    tags = TagColumn(
        url_name='ipam:service_list'
    )

    class Meta(BaseTable.Meta):
        model = Service
        fields = ('pk', 'name', 'parent', 'protocol', 'ports', 'ipaddresses', 'description', 'tags')
        default_columns = ('pk', 'name', 'parent', 'protocol', 'ports', 'description')<|MERGE_RESOLUTION|>--- conflicted
+++ resolved
@@ -105,21 +105,6 @@
 {% endif %}
 """
 
-<<<<<<< HEAD
-=======
-TENANT_LINK = """
-{% if record.tenant %}
-    <a href="{% url 'tenancy:tenant' slug=record.tenant.slug %}" title="{{ record.tenant.description }}">{{ record.tenant }}</a>
-{% elif record.vrf.tenant %}
-    <a href="{% url 'tenancy:tenant' slug=record.vrf.tenant.slug %}" title="{{ record.vrf.tenant.description }}">{{ record.vrf.tenant }}</a>*
-{% elif object.tenant %}
-    <a href="{% url 'tenancy:tenant' slug=object.tenant.slug %}" title="{{ object.tenant.description }}">{{ object.tenant }}</a>
-{% else %}
-    &mdash;
-{% endif %}
-"""
-
->>>>>>> 9990fd25
 
 #
 # VRFs
@@ -415,16 +400,10 @@
         verbose_name='VRF'
     )
     status = ChoiceFieldColumn()
-<<<<<<< HEAD
-    tenant = TenantColumn()
-=======
-    tenant = tables.TemplateColumn(
-        template_code=TENANT_LINK
-    )
+    tenant = TenantColumn()
     actions = ButtonsColumn(
         model=IPAddress
     )
->>>>>>> 9990fd25
 
     class Meta(BaseTable.Meta):
         model = IPAddress
