--- conflicted
+++ resolved
@@ -203,11 +203,7 @@
         model = Prefix
         fields = [
             'id', 'url', 'display', 'family', 'prefix', 'site', 'vrf', 'tenant', 'vlan', 'status', 'role', 'is_pool',
-<<<<<<< HEAD
-            'mark_utilized', 'description', 'tags', 'custom_fields', 'created', 'last_updated',
-=======
-            'description', 'tags', 'custom_fields', 'created', 'last_updated', 'children', '_depth',
->>>>>>> 0a0b852f
+            'mark_utilized', 'description', 'tags', 'custom_fields', 'created', 'last_updated', 'children', '_depth',
         ]
         read_only_fields = ['family']
 
