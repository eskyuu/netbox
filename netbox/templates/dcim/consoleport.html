{% extends 'dcim/device_component.html' %}
{% load helpers %}
{% load plugins %}

{% block content %}
    <div class="row">
        <div class="col-md-6">
            <div class="card">
                <h5 class="card-header">
                    Console Port
                </h5>
                <div class="card-body">
                    <table class="table table-hover attr-table">
                        <tr>
                            <th scope="row">Device</th>
                            <td>
                                <a href="{{ object.device.get_absolute_url }}">{{ object.device }}</a>
                            </td>
                        </tr>
                        <tr>
                            <th scope="row">Name</th>
                            <th scope="row">{{ object.name }}</th>
                        </tr>
                        <tr>
                            <th scope="row">Label</th>
                            <td>{{ object.label|placeholder }}</td>
                        </tr>
                        <tr>
                            <th scope="row">Type</th>
                            <td>{{ object.get_type_display }}</td>
                        </tr>
                        <tr>
                            <th scope="row">Description</th>
                            <td>{{ object.description|placeholder }}</td>
                        </tr>
                    </table>
                </div>
<<<<<<< HEAD
=======
                <table class="table table-hover panel-body attr-table">
                    <tr>
                        <td>Device</td>
                        <td>
                            <a href="{{ object.device.get_absolute_url }}">{{ object.device }}</a>
                        </td>
                    </tr>
                    <tr>
                        <td>Name</td>
                        <td>{{ object.name }}</td>
                    </tr>
                    <tr>
                        <td>Label</td>
                        <td>{{ object.label|placeholder }}</td>
                    </tr>
                    <tr>
                        <td>Type</td>
                        <td>{{ object.get_type_display|placeholder }}</td>
                    </tr>
                    <tr>
                        <td>Speed</td>
                        <td>{{ object.get_speed_display|placeholder }}</td>
                    </tr>
                    <tr>
                        <td>Description</td>
                        <td>{{ object.description|placeholder }}</td>
                    </tr>
                </table>
>>>>>>> 9a68a61a
            </div>
            {% include 'inc/custom_fields_panel.html' %}
            {% include 'extras/inc/tags_panel.html' with tags=object.tags.all %}
            {% plugin_left_page object %}
        </div>
        <div class="col-md-6">
            <div class="card">
                <h5 class="card-header">
                    Connection
                </h5>
                <div class="card-body">
                    {% if object.mark_connected %}
                    <span class="text-success"><i class="mdi mdi-check-bold"></i></span> Marked as connected
                    {% elif object.cable %}
                    <table class="table table-hover attr-table">
                        <tr>
                            <th scope="row">Cable</th>
                            <td>
                                <a href="{{ object.cable.get_absolute_url }}">{{ object.cable }}</a>
                                <a href="{% url 'dcim:consoleport_trace' pk=object.pk %}" class="btn btn-primary btn-xs" title="Trace">
                                    <i class="mdi mdi-transit-connection-variant" aria-hidden="true"></i>
                                </a>
                            </td>
                        </tr>
                        {% if object.connected_endpoint %}
                            <tr>
                                <th scope="row">Device</th>
                                <td>
                                    <a href="{{ object.connected_endpoint.device.get_absolute_url }}">{{ object.connected_endpoint.device }}</a>
                                </td>
                            </tr>
                            <tr>
                                <th scope="row">Name</th>
                                <td>
                                    <a href="{{ object.connected_endpoint.get_absolute_url }}">{{ object.connected_endpoint.name }}</a>
                                </td>
                            </tr>
                            <tr>
                                <th scope="row">Type</th>
                                <td>{{ object.connected_endpoint.get_type_display|placeholder }}</td>
                            </tr>
                            <tr>
                                <th scope="row">Description</th>
                                <td>{{ object.connected_endpoint.description|placeholder }}</td>
                            </tr>
                            <tr>
                                <th scope="row">Path Status</th>
                                <td>
                                    {% if object.path.is_active %}
                                        <span class="label label-success">Reachable</span>
                                    {% else %}
                                        <span class="label label-danger">Not Reachable</span>
                                    {% endif %}
                                </td>
                            </tr>
                        {% endif %}
                    </table>
                {% else %}
                    <div class="text-muted">
                        Not Connected
                        {% if perms.dcim.add_cable %}
                            <div class="dropdown">
                                <button type="button" class="btn btn-primary btn-sm dropdown-toggle" data-bs-toggle="dropdown" aria-expanded="false">
                                    <span class="mdi mdi-ethernet-cable" aria-hidden="true"></span> Connect
                                </button>
                                <ul class="dropdown-menu dropdown-menu-right">
                                    <li>
                                        <a
                                            class="dropdown-item"
                                            href="{% url 'dcim:consoleport_connect' termination_a_id=object.pk termination_b_type='console-server-port' %}?return_url={{ object.get_absolute_url }}"
                                        >
                                            Console Server Port
                                        </a>
                                    </li>
                                    <li>
                                        <a
                                            class="dropdown-item"
                                            href="{% url 'dcim:consoleport_connect' termination_a_id=object.pk termination_b_type='front-port' %}?return_url={{ object.get_absolute_url }}"
                                        >
                                            Front Port
                                        </a>
                                    </li>
                                    <li>
                                        <a
                                            class="dropdown-item"
                                            href="{% url 'dcim:consoleport_connect' termination_a_id=object.pk termination_b_type='rear-port' %}?return_url={{ object.get_absolute_url }}"
                                        >
                                            Rear Port
                                        </a>
                                    </li>
                                </ul>
                            </div>
                        {% endif %}
                    </div>
                {% endif %}
            </div>
            </div>
            {% plugin_right_page object %}
        </div>
    </div>
    <div class="row">
        <div class="col-md-12">
            {% plugin_full_width_page object %}
        </div>
    </div>
{% endblock %}<|MERGE_RESOLUTION|>--- conflicted
+++ resolved
@@ -30,42 +30,15 @@
                             <td>{{ object.get_type_display }}</td>
                         </tr>
                         <tr>
+                            <th scope="row">Speed</th>
+                            <td>{{ object.get_speed_display }}</td>
+                        </tr>
+                        <tr>
                             <th scope="row">Description</th>
                             <td>{{ object.description|placeholder }}</td>
                         </tr>
                     </table>
                 </div>
-<<<<<<< HEAD
-=======
-                <table class="table table-hover panel-body attr-table">
-                    <tr>
-                        <td>Device</td>
-                        <td>
-                            <a href="{{ object.device.get_absolute_url }}">{{ object.device }}</a>
-                        </td>
-                    </tr>
-                    <tr>
-                        <td>Name</td>
-                        <td>{{ object.name }}</td>
-                    </tr>
-                    <tr>
-                        <td>Label</td>
-                        <td>{{ object.label|placeholder }}</td>
-                    </tr>
-                    <tr>
-                        <td>Type</td>
-                        <td>{{ object.get_type_display|placeholder }}</td>
-                    </tr>
-                    <tr>
-                        <td>Speed</td>
-                        <td>{{ object.get_speed_display|placeholder }}</td>
-                    </tr>
-                    <tr>
-                        <td>Description</td>
-                        <td>{{ object.description|placeholder }}</td>
-                    </tr>
-                </table>
->>>>>>> 9a68a61a
             </div>
             {% include 'inc/custom_fields_panel.html' %}
             {% include 'extras/inc/tags_panel.html' with tags=object.tags.all %}
