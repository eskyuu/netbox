--- conflicted
+++ resolved
@@ -35,7 +35,6 @@
                                 {% endif %}
                             </div>
                             <div class="col col-md-3">
-<<<<<<< HEAD
                                 <small class="text-muted">Last Used</small><br />
                                 {% if token.last_used %}
                                     {{ token.last_used|annotated_date }}
@@ -44,8 +43,6 @@
                                 {% endif %}
                             </div>
                             <div class="col col-md-3">
-=======
->>>>>>> f563ba7a
                                 <small class="text-muted">Create/Edit/Delete Operations</small><br />
                                 {% if token.write_enabled %}
                                     <span class="badge bg-success">Enabled</span>
