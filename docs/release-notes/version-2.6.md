--- conflicted
+++ resolved
@@ -1,8 +1,4 @@
-<<<<<<< HEAD
-# v2.6.8 (FUTURE)
-=======
 # v2.6.8 (2019-12-10)
->>>>>>> 3c36bec2
 
 ## Enhancements
 
@@ -10,14 +6,6 @@
 * [#3457](https://github.com/netbox-community/netbox/issues/3457) - Display cable colors on device view
 * [#3329](https://github.com/netbox-community/netbox/issues/3329) - Remove obsolete P3P policy header
 * [#3663](https://github.com/netbox-community/netbox/issues/3663) - Add query filters for `created` and `last_updated` fields
-<<<<<<< HEAD
-
-## Bug Fixes
-
-* [#3669](https://github.com/netbox-community/netbox/issues/3669) - Include `weight` field in prefix/VLAN role form
-* [#3674](https://github.com/netbox-community/netbox/issues/3674) - Include comments on PowerFeed view
-* [#3679](https://github.com/netbox-community/netbox/issues/3679) - Fix link for assigned ipaddress in interface page
-=======
 * [#3722](https://github.com/netbox-community/netbox/issues/3722) - Allow the underscore character in IPAddress DNS names
 
 ## Bug Fixes
@@ -31,7 +19,8 @@
 * [#3720](https://github.com/netbox-community/netbox/issues/3720) - Correctly indicate power feed terminations on cable list
 * [#3724](https://github.com/netbox-community/netbox/issues/3724) - Fix API filtering of interfaces by more than one device name
 * [#3725](https://github.com/netbox-community/netbox/issues/3725) - Enforce client validation for minimum service port number
->>>>>>> 3c36bec2
+
+---
 
 # v2.6.7 (2019-11-01)
 
